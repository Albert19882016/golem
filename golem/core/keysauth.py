--- conflicted
+++ resolved
@@ -1,269 +1,252 @@
-import json
-import logging
-import math
-import os
-import sys
-import time
-from hashlib import sha256
-from typing import Optional, Tuple, Union
-
-<<<<<<< HEAD
-import ethereum
-=======
-import ethereum.keys
->>>>>>> 0810f583
-from ethereum.keys import decode_keystore_json, make_keystore_json
-from golem_messages.cryptography import ECCx, mk_privkey, ecdsa_verify, \
-    privtopub
-
-from golem.utils import encode_hex, decode_hex
-
-logger = logging.getLogger(__name__)
-
-
-def sha2(seed: Union[str, bytes]) -> int:
-    if isinstance(seed, str):
-        seed = seed.encode()
-    return int.from_bytes(sha256(seed).digest(), 'big')
-
-
-def get_random(min_value: int = 0, max_value: int = sys.maxsize) -> int:
-    """
-    :return: Random cryptographically secure random integer in range
-             `<min_value, max_value>`
-    """
-
-    from Crypto.Random.random import randrange  # noqa pylint: disable=no-name-in-module,import-error
-    if min_value > max_value:
-        raise ArithmeticError("max_value should be greater than min_value")
-    if min_value == max_value:
-        return min_value
-
-    return randrange(min_value, max_value)
-
-
-def get_random_float() -> float:
-    """
-    :return: Random number in range (0, 1)
-    """
-
-    random = get_random(min_value=1, max_value=sys.maxsize - 1)
-    return float(random) / sys.maxsize
-
-
-def _serialize_keystore(keystore):
-    def encode_bytes(obj):
-        if isinstance(obj, bytes):
-            return '0x' + encode_hex(obj)
-        if isinstance(obj, dict):
-            for k, v in obj.items():
-                obj[k] = encode_bytes(v)
-        return obj
-
-    return json.dumps(encode_bytes(keystore))
-
-
-def _deserialize_keystore(keystore):
-    def decode_bytes(obj):
-        if isinstance(obj, str) and obj[:2] == '0x':
-            return decode_hex(obj)
-        if isinstance(obj, dict):
-            for k, v in obj.items():
-                obj[k] = decode_bytes(v)
-        return obj
-
-    return decode_bytes(json.loads(keystore))
-
-
-class WrongPassword(Exception):
-    pass
-
-
-class KeysAuth:
-    """
-    Elliptical curves cryptographic authorization manager. Generates
-    private and public keys based on ECC (curve secp256k1) with specified
-    difficulty. Private key is stored in file. When this file not exist, is
-    broken or contain key below requested difficulty new key is generated.
-    """
-    KEYS_SUBDIR = 'keys'
-
-    _private_key: bytes = b''
-    public_key: bytes = b''
-    key_id: str = ""
-    ecc: ECCx = None
-
-    def __init__(self, datadir: str, private_key_name: str, password: str,
-                 difficulty: int = 0) -> None:
-        """
-        Create new ECC keys authorization manager, load or create keys.
-
-        :param datadir where to store files
-        :param private_key_name: name of the file containing private key
-        :param password: user password to protect private key
-        :param difficulty:
-            desired key difficulty level. It's a number of leading zeros in
-            binary representation of public key. Value in range <0, 255>.
-            0 accepts all keys, 255 is nearly impossible.
-        """
-
-        prv, pub = KeysAuth._load_or_generate_keys(
-            datadir, private_key_name, password, difficulty)
-
-        self._private_key = prv
-        self.ecc = ECCx(prv)
-        self.public_key = pub
-        self.key_id = encode_hex(pub)
-        self.difficulty = KeysAuth.get_difficulty(self.key_id)
-
-    @staticmethod
-    def _load_or_generate_keys(datadir: str, filename: str, password: str,
-                               difficulty: int) -> Tuple[bytes, bytes]:
-        keys_dir = KeysAuth._get_or_create_keys_dir(datadir)
-        priv_key_path = os.path.join(keys_dir, filename)
-
-        loaded_keys = KeysAuth._load_and_check_keys(
-            priv_key_path,
-            password,
-            difficulty,
-        )
-
-        if loaded_keys:
-            priv_key, pub_key = loaded_keys
-        else:
-            priv_key, pub_key = KeysAuth._generate_keys(difficulty)
-            KeysAuth._save_private_key(priv_key, priv_key_path, password)
-
-        return priv_key, pub_key
-
-    @staticmethod
-    def _get_or_create_keys_dir(datadir: str) -> str:
-        keys_dir = os.path.join(datadir, KeysAuth.KEYS_SUBDIR)
-        if not os.path.isdir(keys_dir):
-            os.makedirs(keys_dir)
-        return keys_dir
-
-    @staticmethod
-    def _load_and_check_keys(priv_key_path: str,
-                             password: str,
-                             difficulty: int) -> Optional[Tuple[bytes, bytes]]:
-        try:
-            with open(priv_key_path, 'r') as f:
-                keystore = f.read()
-        except FileNotFoundError:
-            return None
-        keystore = _deserialize_keystore(keystore)
-
-        try:
-            priv_key = decode_keystore_json(keystore, password)
-        except ValueError:
-            raise WrongPassword
-
-        pub_key = privtopub(priv_key)
-
-        if not KeysAuth.is_pubkey_difficult(pub_key, difficulty):
-            raise Exception("Loaded key is not difficult enough")
-
-        return priv_key, pub_key
-
-    @staticmethod
-    def _generate_keys(difficulty: int) -> Tuple[bytes, bytes]:
-        from twisted.internet import reactor
-        reactor_started = reactor.running
-        logger.info("Generating new key pair")
-        started = time.time()
-        while True:
-            priv_key = mk_privkey(str(get_random_float()))
-            pub_key = privtopub(priv_key)
-            if KeysAuth.is_pubkey_difficult(pub_key, difficulty):
-                break
-
-            # lets be responsive to reactor stop (eg. ^C hit by user)
-            if reactor_started and not reactor.running:
-                logger.warning("reactor stopped, aborting key generation ..")
-                raise Exception("aborting key generation")
-
-        logger.info("Keys generated in %.2fs", time.time() - started)
-        return priv_key, pub_key
-
-    @staticmethod
-    def _save_private_key(key, key_path, password: str):
-<<<<<<< HEAD
-=======
-        def backup_file(path):
-            logger.info("Backing up existing private key.")
-            dirname, filename = os.path.split(path)
-            date = datetime.now().strftime("%Y-%m-%d_%H-%M-%S_%f")
-            filename_bak = filename.replace('.', '_') + '_' + date + '.bak'
-            os.rename(path, os.path.join(dirname, filename_bak))
-
-        if os.path.exists(key_path):
-            backup_file(key_path)
-
->>>>>>> 0810f583
-        # The default c parameter is quite large and makes the decryption take
-        # more than 10 seconds which is annoying.
-        ethereum.keys.PBKDF2_CONSTANTS["c"] = 1024
-        keystore = make_keystore_json(
-            key,
-            password,
-            kdf="pbkdf2",
-            cipher="aes-128-ctr",
-        )
-        with open(key_path, 'w') as f:
-            f.write(_serialize_keystore(keystore))
-
-    @staticmethod
-    def _count_max_hash(difficulty: int) -> int:
-        return 2 << (256 - difficulty - 1)
-
-    @staticmethod
-    def is_pubkey_difficult(pub_key: Union[bytes, str],
-                            difficulty: int) -> bool:
-        if isinstance(pub_key, str):
-            pub_key = decode_hex(pub_key)
-        return sha2(pub_key) < KeysAuth._count_max_hash(difficulty)
-
-    def is_difficult(self, difficulty: int) -> bool:
-        return self.is_pubkey_difficult(self.public_key, difficulty)
-
-    @staticmethod
-    def get_difficulty(key_id: str) -> int:
-        """
-        Calculate given key difficulty.
-        This is more expensive to calculate than is_difficult, so use
-        the latter if possible.
-        """
-        return int(math.floor(256 - math.log2(sha2(decode_hex(key_id)))))
-
-    def sign(self, data: bytes) -> bytes:
-        """
-        Sign given data with ECDSA;
-        sha3 is used to shorten the data and speedup calculations.
-        """
-        return self.ecc.sign(data)
-
-    def verify(self, sig: bytes, data: bytes,
-               public_key: Optional[Union[bytes, str]] = None) -> bool:
-        """
-        Verify the validity of an ECDSA signature;
-        sha3 is used to shorten the data and speedup calculations.
-
-        :param sig: ECDSA signature
-        :param data: expected data
-        :param public_key: *Default: None* public key that should be used to
-            verify signed data. Public key may be in digest (len == 64) or
-            hexdigest (len == 128). If public key is None then default public
-            key will be used.
-        :return bool: verification result
-        """
-
-        try:
-            if public_key is None:
-                public_key = self.public_key
-            elif len(public_key) > len(self.public_key):
-                public_key = decode_hex(public_key)
-            return ecdsa_verify(public_key, sig, data)
-        except Exception as e:
-            logger.error("Cannot verify signature: %s", e)
-        return False
+import json
+import logging
+import math
+import os
+import sys
+import time
+from hashlib import sha256
+from typing import Optional, Tuple, Union
+
+import ethereum.keys
+from ethereum.keys import decode_keystore_json, make_keystore_json
+from golem_messages.cryptography import ECCx, mk_privkey, ecdsa_verify, \
+    privtopub
+
+from golem.utils import encode_hex, decode_hex
+
+logger = logging.getLogger(__name__)
+
+
+def sha2(seed: Union[str, bytes]) -> int:
+    if isinstance(seed, str):
+        seed = seed.encode()
+    return int.from_bytes(sha256(seed).digest(), 'big')
+
+
+def get_random(min_value: int = 0, max_value: int = sys.maxsize) -> int:
+    """
+    :return: Random cryptographically secure random integer in range
+             `<min_value, max_value>`
+    """
+
+    from Crypto.Random.random import randrange  # noqa pylint: disable=no-name-in-module,import-error
+    if min_value > max_value:
+        raise ArithmeticError("max_value should be greater than min_value")
+    if min_value == max_value:
+        return min_value
+
+    return randrange(min_value, max_value)
+
+
+def get_random_float() -> float:
+    """
+    :return: Random number in range (0, 1)
+    """
+
+    random = get_random(min_value=1, max_value=sys.maxsize - 1)
+    return float(random) / sys.maxsize
+
+
+def _serialize_keystore(keystore):
+    def encode_bytes(obj):
+        if isinstance(obj, bytes):
+            return '0x' + encode_hex(obj)
+        if isinstance(obj, dict):
+            for k, v in obj.items():
+                obj[k] = encode_bytes(v)
+        return obj
+
+    return json.dumps(encode_bytes(keystore))
+
+
+def _deserialize_keystore(keystore):
+    def decode_bytes(obj):
+        if isinstance(obj, str) and obj[:2] == '0x':
+            return decode_hex(obj)
+        if isinstance(obj, dict):
+            for k, v in obj.items():
+                obj[k] = decode_bytes(v)
+        return obj
+
+    return decode_bytes(json.loads(keystore))
+
+
+class WrongPassword(Exception):
+    pass
+
+
+class KeysAuth:
+    """
+    Elliptical curves cryptographic authorization manager. Generates
+    private and public keys based on ECC (curve secp256k1) with specified
+    difficulty. Private key is stored in file. When this file not exist, is
+    broken or contain key below requested difficulty new key is generated.
+    """
+    KEYS_SUBDIR = 'keys'
+
+    _private_key: bytes = b''
+    public_key: bytes = b''
+    key_id: str = ""
+    ecc: ECCx = None
+
+    def __init__(self, datadir: str, private_key_name: str, password: str,
+                 difficulty: int = 0) -> None:
+        """
+        Create new ECC keys authorization manager, load or create keys.
+
+        :param datadir where to store files
+        :param private_key_name: name of the file containing private key
+        :param password: user password to protect private key
+        :param difficulty:
+            desired key difficulty level. It's a number of leading zeros in
+            binary representation of public key. Value in range <0, 255>.
+            0 accepts all keys, 255 is nearly impossible.
+        """
+
+        prv, pub = KeysAuth._load_or_generate_keys(
+            datadir, private_key_name, password, difficulty)
+
+        self._private_key = prv
+        self.ecc = ECCx(prv)
+        self.public_key = pub
+        self.key_id = encode_hex(pub)
+        self.difficulty = KeysAuth.get_difficulty(self.key_id)
+
+    @staticmethod
+    def _load_or_generate_keys(datadir: str, filename: str, password: str,
+                               difficulty: int) -> Tuple[bytes, bytes]:
+        keys_dir = KeysAuth._get_or_create_keys_dir(datadir)
+        priv_key_path = os.path.join(keys_dir, filename)
+
+        loaded_keys = KeysAuth._load_and_check_keys(
+            priv_key_path,
+            password,
+            difficulty,
+        )
+
+        if loaded_keys:
+            priv_key, pub_key = loaded_keys
+        else:
+            priv_key, pub_key = KeysAuth._generate_keys(difficulty)
+            KeysAuth._save_private_key(priv_key, priv_key_path, password)
+
+        return priv_key, pub_key
+
+    @staticmethod
+    def _get_or_create_keys_dir(datadir: str) -> str:
+        keys_dir = os.path.join(datadir, KeysAuth.KEYS_SUBDIR)
+        if not os.path.isdir(keys_dir):
+            os.makedirs(keys_dir)
+        return keys_dir
+
+    @staticmethod
+    def _load_and_check_keys(priv_key_path: str,
+                             password: str,
+                             difficulty: int) -> Optional[Tuple[bytes, bytes]]:
+        try:
+            with open(priv_key_path, 'r') as f:
+                keystore = f.read()
+        except FileNotFoundError:
+            return None
+        keystore = _deserialize_keystore(keystore)
+
+        try:
+            priv_key = decode_keystore_json(keystore, password)
+        except ValueError:
+            raise WrongPassword
+
+        pub_key = privtopub(priv_key)
+
+        if not KeysAuth.is_pubkey_difficult(pub_key, difficulty):
+            raise Exception("Loaded key is not difficult enough")
+
+        return priv_key, pub_key
+
+    @staticmethod
+    def _generate_keys(difficulty: int) -> Tuple[bytes, bytes]:
+        from twisted.internet import reactor
+        reactor_started = reactor.running
+        logger.info("Generating new key pair")
+        started = time.time()
+        while True:
+            priv_key = mk_privkey(str(get_random_float()))
+            pub_key = privtopub(priv_key)
+            if KeysAuth.is_pubkey_difficult(pub_key, difficulty):
+                break
+
+            # lets be responsive to reactor stop (eg. ^C hit by user)
+            if reactor_started and not reactor.running:
+                logger.warning("reactor stopped, aborting key generation ..")
+                raise Exception("aborting key generation")
+
+        logger.info("Keys generated in %.2fs", time.time() - started)
+        return priv_key, pub_key
+
+    @staticmethod
+    def _save_private_key(key, key_path, password: str):
+        # The default c parameter is quite large and makes the decryption take
+        # more than 10 seconds which is annoying.
+        ethereum.keys.PBKDF2_CONSTANTS["c"] = 1024
+        keystore = make_keystore_json(
+            key,
+            password,
+            kdf="pbkdf2",
+            cipher="aes-128-ctr",
+        )
+        with open(key_path, 'w') as f:
+            f.write(_serialize_keystore(keystore))
+
+    @staticmethod
+    def _count_max_hash(difficulty: int) -> int:
+        return 2 << (256 - difficulty - 1)
+
+    @staticmethod
+    def is_pubkey_difficult(pub_key: Union[bytes, str],
+                            difficulty: int) -> bool:
+        if isinstance(pub_key, str):
+            pub_key = decode_hex(pub_key)
+        return sha2(pub_key) < KeysAuth._count_max_hash(difficulty)
+
+    def is_difficult(self, difficulty: int) -> bool:
+        return self.is_pubkey_difficult(self.public_key, difficulty)
+
+    @staticmethod
+    def get_difficulty(key_id: str) -> int:
+        """
+        Calculate given key difficulty.
+        This is more expensive to calculate than is_difficult, so use
+        the latter if possible.
+        """
+        return int(math.floor(256 - math.log2(sha2(decode_hex(key_id)))))
+
+    def sign(self, data: bytes) -> bytes:
+        """
+        Sign given data with ECDSA;
+        sha3 is used to shorten the data and speedup calculations.
+        """
+        return self.ecc.sign(data)
+
+    def verify(self, sig: bytes, data: bytes,
+               public_key: Optional[Union[bytes, str]] = None) -> bool:
+        """
+        Verify the validity of an ECDSA signature;
+        sha3 is used to shorten the data and speedup calculations.
+
+        :param sig: ECDSA signature
+        :param data: expected data
+        :param public_key: *Default: None* public key that should be used to
+            verify signed data. Public key may be in digest (len == 64) or
+            hexdigest (len == 128). If public key is None then default public
+            key will be used.
+        :return bool: verification result
+        """
+
+        try:
+            if public_key is None:
+                public_key = self.public_key
+            elif len(public_key) > len(self.public_key):
+                public_key = decode_hex(public_key)
+            return ecdsa_verify(public_key, sig, data)
+        except Exception as e:
+            logger.error("Cannot verify signature: %s", e)
+        return False