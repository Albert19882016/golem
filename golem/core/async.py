import logging
from twisted.internet import threads

log = logging.getLogger(__name__)


class AsyncRequest(object):

    """ Deferred job descriptor """

    def __init__(self, method, *args, **kwargs):
        self.method = method
        self.args = args or []
        self.kwargs = kwargs or {}


def async_run(deferred_call, success=None, error=None):
    """Execute a deferred job in a separate thread (Twisted)"""
    deferred = threads.deferToThread(deferred_call.method,
                                     *deferred_call.args,
                                     **deferred_call.kwargs)
    if error is None:
        error = default_errback
    if success:
        deferred.addCallback(success)
    deferred.addErrback(error)
<<<<<<< HEAD
    return deferred
=======
    return deferred


def async_callback(func):
    def callback(result):
        return async_run(AsyncRequest(func, result))
    return callback


def default_errback(failure):
    log.error('Caught async exception:\n%s', failure.getTraceback())
>>>>>>> b0eec958
<|MERGE_RESOLUTION|>--- conflicted
+++ resolved
@@ -24,12 +24,9 @@
     if success:
         deferred.addCallback(success)
     deferred.addErrback(error)
-<<<<<<< HEAD
-    return deferred
-=======
     return deferred
 
-
+  
 def async_callback(func):
     def callback(result):
         return async_run(AsyncRequest(func, result))
@@ -37,5 +34,4 @@
 
 
 def default_errback(failure):
-    log.error('Caught async exception:\n%s', failure.getTraceback())
->>>>>>> b0eec958
+    log.error('Caught async exception:\n%s', failure.getTraceback())