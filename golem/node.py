--- conflicted
+++ resolved
@@ -5,10 +5,7 @@
 from twisted.internet.defer import gatherResults, Deferred
 
 from apps.appsmanager import AppsManager
-<<<<<<< HEAD
 from golem.appconfig import AppConfig
-=======
->>>>>>> f0acd12f
 from golem.client import Client
 from golem.clientconfigdescriptor import ClientConfigDescriptor
 from golem.core.deferred import chain_function
@@ -33,15 +30,9 @@
 
     def __init__(self,  # noqa pylint: disable=too-many-arguments
                  datadir: str,
-<<<<<<< HEAD
                  app_config: AppConfig,
                  config_desc: ClientConfigDescriptor,
                  peers: Optional[List[SocketAddress]] = None,
-                 transaction_system: bool = False,
-=======
-                 config_desc: ClientConfigDescriptor,
-                 peers: Optional[List[SocketAddress]] = None,
->>>>>>> f0acd12f
                  use_monitor: bool = False,
                  use_docker_manager: bool = True,
                  start_geth: bool = False,
@@ -66,15 +57,9 @@
         self.client: Optional[Client] = None
         self._client_factory = lambda keys_auth: Client(
             datadir=datadir,
-<<<<<<< HEAD
-            app_config=app_config,
+            app_config = app_config,
             config_desc=config_desc,
             keys_auth=keys_auth,
-            transaction_system=transaction_system,
-=======
-            config_desc=config_desc,
-            keys_auth=keys_auth,
->>>>>>> f0acd12f
             use_docker_manager=use_docker_manager,
             use_monitor=use_monitor,
             start_geth=start_geth,
@@ -131,12 +116,7 @@
             return None
 
         def start_docker():
-<<<<<<< HEAD
-            docker: DockerManager = DockerManager.install(self._config_desc)
-            docker.check_environment()  # pylint: disable=no-member
-=======
             DockerManager.install(self._config_desc).check_environment()  # noqa pylint: disable=no-member
->>>>>>> f0acd12f
 
         return threads.deferToThread(start_docker)
 
@@ -187,13 +167,8 @@
 
     def _error(self, msg: str) -> Callable:
         def log_error_and_stop_reactor(err):
-<<<<<<< HEAD
-            logger.error("Stopping because of %s error: %r", msg, err)
-            self._reactor.callFromThread(self._reactor.stop)
-=======
             if self._reactor.running:
                 logger.error("Stopping because of %s error: %r", msg, err)
                 self._reactor.callFromThread(self._reactor.stop)
->>>>>>> f0acd12f
 
         return log_error_and_stop_reactor