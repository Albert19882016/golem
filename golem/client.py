import logging
import sys
import time
import uuid
from os import path, makedirs
from threading import Lock

from twisted.internet import task

from gnr.task.tasktester import TaskTester
from golem.appconfig import AppConfig
from golem.clientconfigdescriptor import ClientConfigDescriptor, ConfigApprover
from golem.core.keysauth import EllipticalKeysAuth
from golem.core.simpleauth import SimpleAuth
from golem.core.simpleenv import get_local_datadir
from golem.core.variables import APP_VERSION
from golem.environments.environmentsmanager import EnvironmentsManager
from golem.manager.nodestatesnapshot import NodeStateSnapshot
<<<<<<< HEAD
from golem.model import Database
from golem.monitor.monitor import SystemMonitor
from golem.monitor.model.nodemetadatamodel import NodeMetadataModel
=======
from golem.model import Database, Account
>>>>>>> 44233e5e
from golem.network.p2p.node import Node
from golem.network.p2p.p2pservice import P2PService
from golem.network.p2p.peersession import PeerSessionInfo
from golem.network.transport.message import init_messages
from golem.ranking.ranking import Ranking, RankingStats
from golem.resource.base.resourceserver import BaseResourceServer
from golem.resource.dirmanager import DirManager
from golem.resource.swift.resourcemanager import OpenStackSwiftResourceManager
from golem.task.taskbase import resource_types
from golem.task.taskmanager import TaskManagerEventListener
from golem.task.taskserver import TaskServer
from golem.tools import filelock
from golem.transactions.ethereum.ethereumtransactionsystem import EthereumTransactionSystem

logger = logging.getLogger("golem.client")


class GolemClientEventListener:
    def __init__(self):
        pass

    def task_updated(self, task_id):
        pass

    def network_connected(self):
        pass


class GolemClientRemoteEventListener(GolemClientEventListener):
    def __init__(self, service_info):
        GolemClientEventListener.__init__(self)
        self.service_info = service_info
        self.remote_client = None

    def build(self, client_builder):
        self.remote_client = client_builder.build_client(self.service_info)
        return self.remote_client


class ClientTaskManagerEventListener(TaskManagerEventListener):
    def __init__(self, client):
        self.client = client

    def task_status_updated(self, task_id):
        for l in self.client.listeners:
            l.task_updated(task_id)


class ClientTaskComputerEventListener(object):
    def __init__(self, client):
        self.client = client

    def toggle_config_dialog(self, on=True):
        self.client.toggle_config_dialog(on)


class Client(object):
    def __init__(self, datadir=None, transaction_system=False,
                 connect_to_known_hosts=True, **config_overrides):

        # TODO: Should we init it only once?
        init_messages()

        if not datadir:
            datadir = get_local_datadir('default')
        self.datadir = datadir
        self.__lock_datadir()

        config = AppConfig.load_config(datadir)
        self.config_desc = ClientConfigDescriptor()
        self.config_desc.init_from_app_config(config)
        for key, val in config_overrides.iteritems():
            if not hasattr(self.config_desc, key):
                raise AttributeError(
                    "Can't override nonexistent config entry '{}'".format(key))
            setattr(self.config_desc, key, val)

        self.keys_auth = EllipticalKeysAuth(self.config_desc.node_name)
        self.config_approver = ConfigApprover(self.config_desc)

        # NETWORK
        self.node = Node(node_name=self.config_desc.node_name,
                         key=self.keys_auth.get_key_id(),
                         prv_addr=self.config_desc.node_address)

        # FIXME: do in start()
        self.node.collect_network_info(self.config_desc.seed_host,
                                       use_ipv6=self.config_desc.use_ipv6)

        logger.info('Client "{}", datadir: {}'.format(self.config_desc.node_name, datadir))
        logger.debug("Is super node? {}".format(self.node.is_super_node()))

        self.p2pservice = None

        self.task_server = None
        self.last_nss_time = time.time()
        self.last_net_check_time = time.time()

        self.last_node_state_snapshot = None

        self.nodes_manager_client = None

        self.do_work_task = task.LoopingCall(self.__do_work)

        self.listeners = []

        self.cfg = config
        self.send_snapshot = False
        self.snapshot_lock = Lock()

        self.db = Database(datadir)

        self.ranking = Ranking(self)

        if transaction_system:
            # Bootstrap transaction system if enabled.
            # TODO: Transaction system (and possible other modules) should be
            #       modeled as a Service that run independently.
            #       The Client/Application should be a collection of services.
            self.transaction_system = EthereumTransactionSystem(
                datadir, self.keys_auth._private_key)
        else:
            self.transaction_system = None

        self.connect_to_known_hosts = connect_to_known_hosts
        self.environments_manager = EnvironmentsManager()

        self.rpc_server = None
        self.rpc_clients = []

        self.ipfs_manager = None
        self.resource_server = None
        self.resource_port = 0
        self.last_get_resource_peers_time = time.time()
        self.get_resource_peers_interval = 5.0
<<<<<<< HEAD
        self.monitor = None
        self.session_id = uuid.uuid4().get_hex()
=======
        self.session_id = SimpleAuth.generate_uuid().get_hex()
>>>>>>> 44233e5e

    def start(self):
        self.init_monitor()
        self.start_network()
        self.do_work_task.start(0.1, False)

    def start_network(self):
        logger.info("Starting network ...")

        # self.ipfs_manager = IPFSDaemonManager(connect_to_bootstrap_nodes=self.connect_to_known_hosts)
        # self.ipfs_manager.store_client_info()

        self.p2pservice = P2PService(self.node, self.config_desc, self.keys_auth,
                                     connect_to_known_hosts=self.connect_to_known_hosts)
        self.task_server = TaskServer(self.node, self.config_desc, self.keys_auth, self,
                                      use_ipv6=self.config_desc.use_ipv6)

        dir_manager = self.task_server.task_computer.dir_manager

        self.resource_server = BaseResourceServer(OpenStackSwiftResourceManager(dir_manager),
                                                  dir_manager, self.keys_auth, self)

        logger.info("Starting p2p server ...")
        self.p2pservice.start_accepting()
        time.sleep(1.0)

        logger.info("Starting resource server...")
        self.resource_server.start_accepting()
        time.sleep(1.0)

        self.p2pservice.set_resource_server(self.resource_server)
        self.p2pservice.set_metadata_manager(self)

        logger.info("Starting task server ...")
        self.task_server.start_accepting()

        self.p2pservice.set_task_server(self.task_server)
        self.task_server.task_manager.register_listener(ClientTaskManagerEventListener(self))
        self.task_server.task_computer.register_listener(ClientTaskComputerEventListener(self))
        self.p2pservice.connect_to_network()

        if self.monitor:
            self.monitor.on_login()

    def init_monitor(self):
        metadata = NodeMetadataModel(self.get_client_id(), self.session_id, sys.platform, APP_VERSION, self.config_desc)
        self.monitor = SystemMonitor(metadata)
        self.monitor.start()

    def connect(self, socket_address):
        logger.debug("P2pservice connecting to {} on port {}".format(
                     socket_address.address, socket_address.port))
        self.p2pservice.connect(socket_address)

    def quit(self):
        if self.do_work_task.running:
            self.do_work_task.stop()
        if self.task_server:
            self.task_server.quit()
        if self.monitor:
            self.monitor.on_logout()
            self.monitor.shut_down()
        self._unlock_datadir()

    def key_changed(self):
        self.node.key = self.keys_auth.get_key_id()
        self.task_server.key_changed()
        self.p2pservice.key_changed()

    def stop_network(self):
        # FIXME: Implement this method properly - send disconnect package, close connections etc.
        self.p2pservice = None
        self.task_server = None
        self.nodes_manager_client = None

    def enqueue_new_task(self, task):
        task_id = task.header.task_id
        self.task_server.task_manager.add_new_task(task)
        files = self.task_server.task_manager.get_resources(task_id, None, resource_types["hashes"])
        client_options = self.resource_server.resource_manager.build_client_options(self.keys_auth.key_id)
        self.resource_server.add_task(files, task_id, client_options=client_options)

    def task_resource_send(self, task_id):
        self.task_server.task_manager.resources_send(task_id)

    def task_resource_collected(self, task_id, unpack_delta=True):
        self.task_server.task_computer.task_resource_collected(task_id, unpack_delta)

    def task_resource_failure(self, task_id, reason):
        self.task_server.task_computer.task_resource_failure(task_id, reason)

    def set_resource_port(self, resource_port):
        self.resource_port = resource_port
        self.p2pservice.set_resource_peer(self.node.prv_addr, self.resource_port)

    def run_test_task(self, t):
        def on_success(*args, **kwargs):
            for rpc_client in self.rpc_clients:
                rpc_client.test_task_computation_success(*args, **kwargs)

        def on_error(*args, **kwargs):
            for rpc_client in self.rpc_clients:
                rpc_client.test_task_computation_error(*args, **kwargs)

        tt = TaskTester(t, self.datadir, on_success, on_error)
        tt.run()

    def abort_task(self, task_id):
        self.task_server.task_manager.abort_task(task_id)

    def restart_task(self, task_id):
        self.task_server.task_manager.restart_task(task_id)

    def restart_subtask(self, subtask_id):
        self.task_server.task_manager.restart_subtask(subtask_id)

    def pause_task(self, task_id):
        self.task_server.task_manager.pause_task(task_id)

    def resume_task(self, task_id):
        self.task_server.task_manager.resume_task(task_id)

    def delete_task(self, task_id):
        self.task_server.remove_task_header(task_id)
        self.task_server.task_manager.delete_task(task_id)

    def increase_trust(self, node_id, stat, mod=1.0):
        self.ranking.increase_trust(node_id, stat, mod)

    def decrease_trust(self, node_id, stat, mod=1.0):
        self.ranking.decrease_trust(node_id, stat, mod)

    def get_node_name(self):
        return self.config_desc.node_name

    def get_neighbours_degree(self):
        return self.p2pservice.get_peers_degree()

    def get_suggested_addr(self, key_id):
        return self.p2pservice.suggested_address.get(key_id)

    def get_suggested_conn_reverse(self, key_id):
        return self.p2pservice.get_suggested_conn_reverse(key_id)

    def get_resource_peers(self):
        self.p2pservice.send_get_resource_peers()

    def get_peers(self):
        return self.p2pservice.peers.values()

    def get_peer_info(self):
        peers, info = self.get_peers(), []
        for p in peers:
            info.append(PeerSessionInfo(p))
        return info

    # TODO: simplify
    def get_keys_auth(self):
        return self.keys_auth

    def load_keys_from_file(self, file_name):
        if file_name != "":
            return self.keys_auth.load_from_file(file_name)
        return False

    def save_keys_to_files(self, private_key_path, public_key_path):
        return self.keys_auth.save_to_files(private_key_path, public_key_path)

    def get_key_id(self):
        return self.get_client_id()

    def get_difficulty(self):
        return self.keys_auth.get_difficulty()

    def get_client_id(self):
        return self.keys_auth.get_key_id()

    def get_node_key(self):
        return self.node.key

    def get_config(self):
        return self.config_desc

    def get_datadir(self):
        return self.datadir

    def get_p2p_port(self):
        return self.p2pservice.cur_port

    def get_task_server_port(self):
        return self.task_server.cur_port

    def get_task_count(self):
        return len(self.task_server.task_keeper.get_all_tasks())

    def get_supported_task_count(self):
        return len(self.task_server.task_keeper.supported_tasks)

    def get_computed_task_count(self):
        return self.task_server.task_computer.stats.computed_tasks

    def get_timeout_task_count(self):
        return self.task_server.task_computer.stats.tasks_with_timeout

    def get_error_task_count(self):
        return self.task_server.task_computer.stats.tasks_with_errors

    def get_payment_address(self):
        return self.transaction_system.get_payment_address()

    def get_balance(self):
        if self.use_transaction_system():
            return self.transaction_system.get_balance()
        return None, None

    def get_payments_list(self):
        if self.use_transaction_system():
            return self.transaction_system.get_payments_list()
        return ()

    def get_incomes_list(self):
        if self.use_transaction_system():
            return self.transaction_system.get_incomes_list()
        return ()

    def use_transaction_system(self):
        return bool(self.transaction_system)

    def get_computing_trust(self, node_id):
        if self.use_ranking():
            return self.ranking.get_computing_trust(node_id)
        return None

    def get_requesting_trust(self, node_id):
        if self.use_ranking():
            return self.ranking.get_requesting_trust(node_id)
        return None

    def get_description(self):
        try:
            account, _ = Account.get_or_create(node_id=self.get_client_id())
            return account.description
        except Exception as e:
            return "An error has occured {}".format(e)

    def change_description(self, description):
        self.get_description()
        q = Account.update(description=description).where(Account.node_id == self.get_client_id())
        q.execute()

    def use_ranking(self):
        return bool(self.ranking)

    def want_to_start_task_session(self, key_id, node_id, conn_id):
        self.p2pservice.want_to_start_task_session(key_id, node_id, conn_id)

    def inform_about_task_nat_hole(self, key_id, rv_key_id, addr, port, ans_conn_id):
        self.p2pservice.inform_about_task_nat_hole(key_id, rv_key_id, addr, port, ans_conn_id)

    def inform_about_nat_traverse_failure(self, key_id, res_key_id, conn_id):
        self.p2pservice.inform_about_nat_traverse_failure(key_id, res_key_id, conn_id)

    # CLIENT CONFIGURATION
    def register_listener(self, listener):
        assert isinstance(listener, GolemClientEventListener)

        if self.rpc_server:
            if isinstance(listener, GolemClientRemoteEventListener):
                self.rpc_clients.append(listener.build(self.rpc_server))

        self.listeners.append(listener)

    def set_rpc_server(self, rpc_server):
        self.rpc_server = rpc_server
        return self.rpc_server.add_service(self)

    def change_config(self, new_config_desc):
        self.config_desc = self.config_approver.change_config(new_config_desc)
        self.cfg.change_config(self.config_desc)
        self.p2pservice.change_config(self.config_desc)
        self.task_server.change_config(self.config_desc)

    def register_nodes_manager_client(self, nodes_manager_client):
        self.nodes_manager_client = nodes_manager_client

    def change_timeouts(self, task_id, full_task_timeout, subtask_timeout):
        self.task_server.change_timeouts(task_id, full_task_timeout, subtask_timeout)

    def unregister_listener(self, listener):
        assert isinstance(listener, GolemClientEventListener)
        for i in range(len(self.listeners)):
            if self.listeners[i] is listener:
                del self.listeners[i]
                return
        logger.info("listener {} not registered".format(listener))

    def query_task_state(self, task_id):
        return self.task_server.task_manager.query_task_state(task_id)

    def pull_resources(self, task_id, list_files, client_options=None):
        self.resource_server.add_files_to_get(list_files, task_id, client_options=client_options)

    def add_resource_peer(self, node_name, addr, port, key_id, node_info):
        self.resource_server.add_resource_peer(node_name, addr, port, key_id, node_info)

    def get_res_dirs(self):
        dirs = {"computing": self.get_computed_files_dir(),
                "received": self.get_received_files_dir(),
                "distributed": self.get_distributed_files_dir()
                }
        return dirs

    def get_computed_files_dir(self):
        return self.task_server.get_task_computer_root()

    def get_received_files_dir(self):
        return self.task_server.task_manager.get_task_manager_root()

    def get_distributed_files_dir(self):
        return self.resource_server.get_distributed_resource_root()

    def remove_computed_files(self):
        dir_manager = DirManager(self.datadir)
        dir_manager.clear_dir(self.get_computed_files_dir())

    def remove_distributed_files(self):
        dir_manager = DirManager(self.datadir)
        dir_manager.clear_dir(self.get_distributed_files_dir())

    def remove_received_files(self):
        dir_manager = DirManager(self.datadir)
        dir_manager.clear_dir(self.get_received_files_dir())

    def remove_task(self, task_id):
        self.p2pservice.remove_task(task_id)

    def remove_task_header(self, task_id):
        self.task_server.remove_task_header(task_id)

    def get_environments(self):
        return self.environments_manager.get_environments()

    def change_accept_tasks_for_environment(self, env_id, state):
        self.environments_manager.change_accept_tasks(env_id, state)

    def get_computing_trust(self, node_id):
        return self.ranking.get_computing_trust(node_id)

    def send_gossip(self, gossip, send_to):
        return self.p2pservice.send_gossip(gossip, send_to)

    def send_stop_gossip(self):
        return self.p2pservice.send_stop_gossip()

    def get_requesting_trust(self, node_id):
        return self.ranking.get_requesting_trust(node_id)

    def collect_gossip(self):
        return self.p2pservice.pop_gossip()

    def collect_stopped_peers(self):
        return self.p2pservice.pop_stop_gossip_form_peers()

    def collect_neighbours_loc_ranks(self):
        return self.p2pservice.pop_neighbours_loc_ranks()

    def push_local_rank(self, node_id, loc_rank):
        self.p2pservice.push_local_rank(node_id, loc_rank)

    def check_payments(self):
        if not self.transaction_system:
            return
        after_deadline_nodes = self.transaction_system.check_payments()
        for node_id in after_deadline_nodes:
            self.decrease_trust(node_id, RankingStats.payment)

    def toggle_config_dialog(self, on=True):
        for rpc_client in self.rpc_clients:
            rpc_client.toggle_config_dialog(on)

    def __try_to_change_to_number(self, old_value, new_value, to_int=False, to_float=False, name="Config"):
        try:
            if to_int:
                new_value = int(new_value)
            elif to_float:
                new_value = float(new_value)
        except ValueError:
            logger.warning("{} value '{}' is not a number".format(name, new_value))
            new_value = old_value
        return new_value

    def __do_work(self):
        if self.p2pservice:
            if self.config_desc.send_pings:
                self.p2pservice.ping_peers(self.config_desc.pings_interval)

            self.p2pservice.sync_network()
            self.task_server.sync_network()
            self.resource_server.sync_network()
            self.ranking.sync_network()

            self.check_payments()

            if time.time() - self.last_nss_time > self.config_desc.node_snapshot_interval:
                if self.monitor:
                    self.monitor.on_stats_snapshot(self.get_task_count(), self.get_supported_task_count(),
                                                   self.get_computed_task_count(), self.get_error_task_count(),
                                                   self.get_timeout_task_count())
                    self.monitor.on_task_computer_snapshot(self.task_server.task_computer.waiting_for_task,
                                                           self.task_server.task_computer.counting_task,
                                                           self.task_server.task_computer.task_requested,
                                                           self.task_server.task_computer.compute_tasks,
                                                           self.task_server.task_computer.assigned_subtasks.keys())
                # with self.snapshot_lock:
                #     self.__make_node_state_snapshot()
                    # self.manager_server.sendStateMessage(self.last_node_state_snapshot)
                self.last_nss_time = time.time()

            if time.time() - self.last_net_check_time >= self.config_desc.network_check_interval:
                for l in self.listeners:
                    l.check_network_state()
                self.last_net_check_time = time.time()

    def __make_node_state_snapshot(self, is_running=True):

        peers_num = len(self.p2pservice.peers)
        last_network_messages = self.p2pservice.get_last_messages()

        if self.task_server:
            tasks_num = len(self.task_server.task_keeper.task_headers)
            remote_tasks_progresses = self.task_server.task_computer.get_progresses()
            local_tasks_progresses = self.task_server.task_manager.get_progresses()
            last_task_messages = self.task_server.get_last_messages()
            self.last_node_state_snapshot = NodeStateSnapshot(is_running,
                                                              self.config_desc.node_name,
                                                              peers_num,
                                                              tasks_num,
                                                              self.p2pservice.node.pub_addr,
                                                              self.p2pservice.node.pub_port,
                                                              last_network_messages,
                                                              last_task_messages,
                                                              remote_tasks_progresses,
                                                              local_tasks_progresses)
        else:
            self.last_node_state_snapshot = NodeStateSnapshot(self.config_desc.node_name, peers_num)

        if self.nodes_manager_client:
            self.nodes_manager_client.send_client_state_snapshot(self.last_node_state_snapshot)

    def get_metadata(self):
        metadata = dict()
        # if self.ipfs_manager:
        #     metadata.update(self.ipfs_manager.get_metadata())
        return metadata

    def interpret_metadata(self, metadata, address, port, node_info):
        pass
        # if self.config_desc and node_info and metadata:
        #     seed_addresses = self.p2pservice.get_seeds()
        #     node_addresses = [
        #         (address, port),
        #         (node_info.pub_addr, node_info.pub_port)
        #     ]
        #     self.ipfs_manager.interpret_metadata(metadata,
        #                                          seed_addresses,
        #                                          node_addresses)

    def get_status(self):
        progress = self.task_server.task_computer.get_progresses()
        if len(progress) > 0:
            msg = "Computing {} subtask(s):".format(len(progress))
            for k, v in progress.iteritems():
                msg = "{} \n {} ({}%)\n".format(msg, k, v.get_progress() * 100)
        elif self.config_desc.accept_tasks:
            msg = "Waiting for tasks...\n"
        else:
            msg = "Not accepting tasks\n"

        peers = self.p2pservice.get_peers()

        msg += "Active peers in network: {}\n".format(len(peers))
        return msg

    def __lock_datadir(self):
        if not path.exists(self.datadir):
            # Create datadir if not exists yet.
            # TODO: It looks we have the same code in many places
            makedirs(self.datadir)
        self.__datadir_lock = open(path.join(self.datadir, "LOCK"), 'w')
        flags = filelock.LOCK_EX | filelock.LOCK_NB
        try:
            filelock.lock(self.__datadir_lock, flags)
        except IOError:
            raise IOError("Data dir {} used by other Golem instance"
                          .format(self.datadir))

    def _unlock_datadir(self):
        # FIXME: Client should have close() method
        self.__datadir_lock.close()  # Closing file unlocks it.
<|MERGE_RESOLUTION|>--- conflicted
+++ resolved
@@ -1,665 +1,657 @@
-import logging
-import sys
-import time
-import uuid
-from os import path, makedirs
-from threading import Lock
-
-from twisted.internet import task
-
-from gnr.task.tasktester import TaskTester
-from golem.appconfig import AppConfig
-from golem.clientconfigdescriptor import ClientConfigDescriptor, ConfigApprover
-from golem.core.keysauth import EllipticalKeysAuth
-from golem.core.simpleauth import SimpleAuth
-from golem.core.simpleenv import get_local_datadir
-from golem.core.variables import APP_VERSION
-from golem.environments.environmentsmanager import EnvironmentsManager
-from golem.manager.nodestatesnapshot import NodeStateSnapshot
-<<<<<<< HEAD
-from golem.model import Database
-from golem.monitor.monitor import SystemMonitor
-from golem.monitor.model.nodemetadatamodel import NodeMetadataModel
-=======
-from golem.model import Database, Account
->>>>>>> 44233e5e
-from golem.network.p2p.node import Node
-from golem.network.p2p.p2pservice import P2PService
-from golem.network.p2p.peersession import PeerSessionInfo
-from golem.network.transport.message import init_messages
-from golem.ranking.ranking import Ranking, RankingStats
-from golem.resource.base.resourceserver import BaseResourceServer
-from golem.resource.dirmanager import DirManager
-from golem.resource.swift.resourcemanager import OpenStackSwiftResourceManager
-from golem.task.taskbase import resource_types
-from golem.task.taskmanager import TaskManagerEventListener
-from golem.task.taskserver import TaskServer
-from golem.tools import filelock
-from golem.transactions.ethereum.ethereumtransactionsystem import EthereumTransactionSystem
-
-logger = logging.getLogger("golem.client")
-
-
-class GolemClientEventListener:
-    def __init__(self):
-        pass
-
-    def task_updated(self, task_id):
-        pass
-
-    def network_connected(self):
-        pass
-
-
-class GolemClientRemoteEventListener(GolemClientEventListener):
-    def __init__(self, service_info):
-        GolemClientEventListener.__init__(self)
-        self.service_info = service_info
-        self.remote_client = None
-
-    def build(self, client_builder):
-        self.remote_client = client_builder.build_client(self.service_info)
-        return self.remote_client
-
-
-class ClientTaskManagerEventListener(TaskManagerEventListener):
-    def __init__(self, client):
-        self.client = client
-
-    def task_status_updated(self, task_id):
-        for l in self.client.listeners:
-            l.task_updated(task_id)
-
-
-class ClientTaskComputerEventListener(object):
-    def __init__(self, client):
-        self.client = client
-
-    def toggle_config_dialog(self, on=True):
-        self.client.toggle_config_dialog(on)
-
-
-class Client(object):
-    def __init__(self, datadir=None, transaction_system=False,
-                 connect_to_known_hosts=True, **config_overrides):
-
-        # TODO: Should we init it only once?
-        init_messages()
-
-        if not datadir:
-            datadir = get_local_datadir('default')
-        self.datadir = datadir
-        self.__lock_datadir()
-
-        config = AppConfig.load_config(datadir)
-        self.config_desc = ClientConfigDescriptor()
-        self.config_desc.init_from_app_config(config)
-        for key, val in config_overrides.iteritems():
-            if not hasattr(self.config_desc, key):
-                raise AttributeError(
-                    "Can't override nonexistent config entry '{}'".format(key))
-            setattr(self.config_desc, key, val)
-
-        self.keys_auth = EllipticalKeysAuth(self.config_desc.node_name)
-        self.config_approver = ConfigApprover(self.config_desc)
-
-        # NETWORK
-        self.node = Node(node_name=self.config_desc.node_name,
-                         key=self.keys_auth.get_key_id(),
-                         prv_addr=self.config_desc.node_address)
-
-        # FIXME: do in start()
-        self.node.collect_network_info(self.config_desc.seed_host,
-                                       use_ipv6=self.config_desc.use_ipv6)
-
-        logger.info('Client "{}", datadir: {}'.format(self.config_desc.node_name, datadir))
-        logger.debug("Is super node? {}".format(self.node.is_super_node()))
-
-        self.p2pservice = None
-
-        self.task_server = None
-        self.last_nss_time = time.time()
-        self.last_net_check_time = time.time()
-
-        self.last_node_state_snapshot = None
-
-        self.nodes_manager_client = None
-
-        self.do_work_task = task.LoopingCall(self.__do_work)
-
-        self.listeners = []
-
-        self.cfg = config
-        self.send_snapshot = False
-        self.snapshot_lock = Lock()
-
-        self.db = Database(datadir)
-
-        self.ranking = Ranking(self)
-
-        if transaction_system:
-            # Bootstrap transaction system if enabled.
-            # TODO: Transaction system (and possible other modules) should be
-            #       modeled as a Service that run independently.
-            #       The Client/Application should be a collection of services.
-            self.transaction_system = EthereumTransactionSystem(
-                datadir, self.keys_auth._private_key)
-        else:
-            self.transaction_system = None
-
-        self.connect_to_known_hosts = connect_to_known_hosts
-        self.environments_manager = EnvironmentsManager()
-
-        self.rpc_server = None
-        self.rpc_clients = []
-
-        self.ipfs_manager = None
-        self.resource_server = None
-        self.resource_port = 0
-        self.last_get_resource_peers_time = time.time()
-        self.get_resource_peers_interval = 5.0
-<<<<<<< HEAD
-        self.monitor = None
-        self.session_id = uuid.uuid4().get_hex()
-=======
-        self.session_id = SimpleAuth.generate_uuid().get_hex()
->>>>>>> 44233e5e
-
-    def start(self):
-        self.init_monitor()
-        self.start_network()
-        self.do_work_task.start(0.1, False)
-
-    def start_network(self):
-        logger.info("Starting network ...")
-
-        # self.ipfs_manager = IPFSDaemonManager(connect_to_bootstrap_nodes=self.connect_to_known_hosts)
-        # self.ipfs_manager.store_client_info()
-
-        self.p2pservice = P2PService(self.node, self.config_desc, self.keys_auth,
-                                     connect_to_known_hosts=self.connect_to_known_hosts)
-        self.task_server = TaskServer(self.node, self.config_desc, self.keys_auth, self,
-                                      use_ipv6=self.config_desc.use_ipv6)
-
-        dir_manager = self.task_server.task_computer.dir_manager
-
-        self.resource_server = BaseResourceServer(OpenStackSwiftResourceManager(dir_manager),
-                                                  dir_manager, self.keys_auth, self)
-
-        logger.info("Starting p2p server ...")
-        self.p2pservice.start_accepting()
-        time.sleep(1.0)
-
-        logger.info("Starting resource server...")
-        self.resource_server.start_accepting()
-        time.sleep(1.0)
-
-        self.p2pservice.set_resource_server(self.resource_server)
-        self.p2pservice.set_metadata_manager(self)
-
-        logger.info("Starting task server ...")
-        self.task_server.start_accepting()
-
-        self.p2pservice.set_task_server(self.task_server)
-        self.task_server.task_manager.register_listener(ClientTaskManagerEventListener(self))
-        self.task_server.task_computer.register_listener(ClientTaskComputerEventListener(self))
-        self.p2pservice.connect_to_network()
-
-        if self.monitor:
-            self.monitor.on_login()
-
-    def init_monitor(self):
-        metadata = NodeMetadataModel(self.get_client_id(), self.session_id, sys.platform, APP_VERSION, self.config_desc)
-        self.monitor = SystemMonitor(metadata)
-        self.monitor.start()
-
-    def connect(self, socket_address):
-        logger.debug("P2pservice connecting to {} on port {}".format(
-                     socket_address.address, socket_address.port))
-        self.p2pservice.connect(socket_address)
-
-    def quit(self):
-        if self.do_work_task.running:
-            self.do_work_task.stop()
-        if self.task_server:
-            self.task_server.quit()
-        if self.monitor:
-            self.monitor.on_logout()
-            self.monitor.shut_down()
-        self._unlock_datadir()
-
-    def key_changed(self):
-        self.node.key = self.keys_auth.get_key_id()
-        self.task_server.key_changed()
-        self.p2pservice.key_changed()
-
-    def stop_network(self):
-        # FIXME: Implement this method properly - send disconnect package, close connections etc.
-        self.p2pservice = None
-        self.task_server = None
-        self.nodes_manager_client = None
-
-    def enqueue_new_task(self, task):
-        task_id = task.header.task_id
-        self.task_server.task_manager.add_new_task(task)
-        files = self.task_server.task_manager.get_resources(task_id, None, resource_types["hashes"])
-        client_options = self.resource_server.resource_manager.build_client_options(self.keys_auth.key_id)
-        self.resource_server.add_task(files, task_id, client_options=client_options)
-
-    def task_resource_send(self, task_id):
-        self.task_server.task_manager.resources_send(task_id)
-
-    def task_resource_collected(self, task_id, unpack_delta=True):
-        self.task_server.task_computer.task_resource_collected(task_id, unpack_delta)
-
-    def task_resource_failure(self, task_id, reason):
-        self.task_server.task_computer.task_resource_failure(task_id, reason)
-
-    def set_resource_port(self, resource_port):
-        self.resource_port = resource_port
-        self.p2pservice.set_resource_peer(self.node.prv_addr, self.resource_port)
-
-    def run_test_task(self, t):
-        def on_success(*args, **kwargs):
-            for rpc_client in self.rpc_clients:
-                rpc_client.test_task_computation_success(*args, **kwargs)
-
-        def on_error(*args, **kwargs):
-            for rpc_client in self.rpc_clients:
-                rpc_client.test_task_computation_error(*args, **kwargs)
-
-        tt = TaskTester(t, self.datadir, on_success, on_error)
-        tt.run()
-
-    def abort_task(self, task_id):
-        self.task_server.task_manager.abort_task(task_id)
-
-    def restart_task(self, task_id):
-        self.task_server.task_manager.restart_task(task_id)
-
-    def restart_subtask(self, subtask_id):
-        self.task_server.task_manager.restart_subtask(subtask_id)
-
-    def pause_task(self, task_id):
-        self.task_server.task_manager.pause_task(task_id)
-
-    def resume_task(self, task_id):
-        self.task_server.task_manager.resume_task(task_id)
-
-    def delete_task(self, task_id):
-        self.task_server.remove_task_header(task_id)
-        self.task_server.task_manager.delete_task(task_id)
-
-    def increase_trust(self, node_id, stat, mod=1.0):
-        self.ranking.increase_trust(node_id, stat, mod)
-
-    def decrease_trust(self, node_id, stat, mod=1.0):
-        self.ranking.decrease_trust(node_id, stat, mod)
-
-    def get_node_name(self):
-        return self.config_desc.node_name
-
-    def get_neighbours_degree(self):
-        return self.p2pservice.get_peers_degree()
-
-    def get_suggested_addr(self, key_id):
-        return self.p2pservice.suggested_address.get(key_id)
-
-    def get_suggested_conn_reverse(self, key_id):
-        return self.p2pservice.get_suggested_conn_reverse(key_id)
-
-    def get_resource_peers(self):
-        self.p2pservice.send_get_resource_peers()
-
-    def get_peers(self):
-        return self.p2pservice.peers.values()
-
-    def get_peer_info(self):
-        peers, info = self.get_peers(), []
-        for p in peers:
-            info.append(PeerSessionInfo(p))
-        return info
-
-    # TODO: simplify
-    def get_keys_auth(self):
-        return self.keys_auth
-
-    def load_keys_from_file(self, file_name):
-        if file_name != "":
-            return self.keys_auth.load_from_file(file_name)
-        return False
-
-    def save_keys_to_files(self, private_key_path, public_key_path):
-        return self.keys_auth.save_to_files(private_key_path, public_key_path)
-
-    def get_key_id(self):
-        return self.get_client_id()
-
-    def get_difficulty(self):
-        return self.keys_auth.get_difficulty()
-
-    def get_client_id(self):
-        return self.keys_auth.get_key_id()
-
-    def get_node_key(self):
-        return self.node.key
-
-    def get_config(self):
-        return self.config_desc
-
-    def get_datadir(self):
-        return self.datadir
-
-    def get_p2p_port(self):
-        return self.p2pservice.cur_port
-
-    def get_task_server_port(self):
-        return self.task_server.cur_port
-
-    def get_task_count(self):
-        return len(self.task_server.task_keeper.get_all_tasks())
-
-    def get_supported_task_count(self):
-        return len(self.task_server.task_keeper.supported_tasks)
-
-    def get_computed_task_count(self):
-        return self.task_server.task_computer.stats.computed_tasks
-
-    def get_timeout_task_count(self):
-        return self.task_server.task_computer.stats.tasks_with_timeout
-
-    def get_error_task_count(self):
-        return self.task_server.task_computer.stats.tasks_with_errors
-
-    def get_payment_address(self):
-        return self.transaction_system.get_payment_address()
-
-    def get_balance(self):
-        if self.use_transaction_system():
-            return self.transaction_system.get_balance()
-        return None, None
-
-    def get_payments_list(self):
-        if self.use_transaction_system():
-            return self.transaction_system.get_payments_list()
-        return ()
-
-    def get_incomes_list(self):
-        if self.use_transaction_system():
-            return self.transaction_system.get_incomes_list()
-        return ()
-
-    def use_transaction_system(self):
-        return bool(self.transaction_system)
-
-    def get_computing_trust(self, node_id):
-        if self.use_ranking():
-            return self.ranking.get_computing_trust(node_id)
-        return None
-
-    def get_requesting_trust(self, node_id):
-        if self.use_ranking():
-            return self.ranking.get_requesting_trust(node_id)
-        return None
-
-    def get_description(self):
-        try:
-            account, _ = Account.get_or_create(node_id=self.get_client_id())
-            return account.description
-        except Exception as e:
-            return "An error has occured {}".format(e)
-
-    def change_description(self, description):
-        self.get_description()
-        q = Account.update(description=description).where(Account.node_id == self.get_client_id())
-        q.execute()
-
-    def use_ranking(self):
-        return bool(self.ranking)
-
-    def want_to_start_task_session(self, key_id, node_id, conn_id):
-        self.p2pservice.want_to_start_task_session(key_id, node_id, conn_id)
-
-    def inform_about_task_nat_hole(self, key_id, rv_key_id, addr, port, ans_conn_id):
-        self.p2pservice.inform_about_task_nat_hole(key_id, rv_key_id, addr, port, ans_conn_id)
-
-    def inform_about_nat_traverse_failure(self, key_id, res_key_id, conn_id):
-        self.p2pservice.inform_about_nat_traverse_failure(key_id, res_key_id, conn_id)
-
-    # CLIENT CONFIGURATION
-    def register_listener(self, listener):
-        assert isinstance(listener, GolemClientEventListener)
-
-        if self.rpc_server:
-            if isinstance(listener, GolemClientRemoteEventListener):
-                self.rpc_clients.append(listener.build(self.rpc_server))
-
-        self.listeners.append(listener)
-
-    def set_rpc_server(self, rpc_server):
-        self.rpc_server = rpc_server
-        return self.rpc_server.add_service(self)
-
-    def change_config(self, new_config_desc):
-        self.config_desc = self.config_approver.change_config(new_config_desc)
-        self.cfg.change_config(self.config_desc)
-        self.p2pservice.change_config(self.config_desc)
-        self.task_server.change_config(self.config_desc)
-
-    def register_nodes_manager_client(self, nodes_manager_client):
-        self.nodes_manager_client = nodes_manager_client
-
-    def change_timeouts(self, task_id, full_task_timeout, subtask_timeout):
-        self.task_server.change_timeouts(task_id, full_task_timeout, subtask_timeout)
-
-    def unregister_listener(self, listener):
-        assert isinstance(listener, GolemClientEventListener)
-        for i in range(len(self.listeners)):
-            if self.listeners[i] is listener:
-                del self.listeners[i]
-                return
-        logger.info("listener {} not registered".format(listener))
-
-    def query_task_state(self, task_id):
-        return self.task_server.task_manager.query_task_state(task_id)
-
-    def pull_resources(self, task_id, list_files, client_options=None):
-        self.resource_server.add_files_to_get(list_files, task_id, client_options=client_options)
-
-    def add_resource_peer(self, node_name, addr, port, key_id, node_info):
-        self.resource_server.add_resource_peer(node_name, addr, port, key_id, node_info)
-
-    def get_res_dirs(self):
-        dirs = {"computing": self.get_computed_files_dir(),
-                "received": self.get_received_files_dir(),
-                "distributed": self.get_distributed_files_dir()
-                }
-        return dirs
-
-    def get_computed_files_dir(self):
-        return self.task_server.get_task_computer_root()
-
-    def get_received_files_dir(self):
-        return self.task_server.task_manager.get_task_manager_root()
-
-    def get_distributed_files_dir(self):
-        return self.resource_server.get_distributed_resource_root()
-
-    def remove_computed_files(self):
-        dir_manager = DirManager(self.datadir)
-        dir_manager.clear_dir(self.get_computed_files_dir())
-
-    def remove_distributed_files(self):
-        dir_manager = DirManager(self.datadir)
-        dir_manager.clear_dir(self.get_distributed_files_dir())
-
-    def remove_received_files(self):
-        dir_manager = DirManager(self.datadir)
-        dir_manager.clear_dir(self.get_received_files_dir())
-
-    def remove_task(self, task_id):
-        self.p2pservice.remove_task(task_id)
-
-    def remove_task_header(self, task_id):
-        self.task_server.remove_task_header(task_id)
-
-    def get_environments(self):
-        return self.environments_manager.get_environments()
-
-    def change_accept_tasks_for_environment(self, env_id, state):
-        self.environments_manager.change_accept_tasks(env_id, state)
-
-    def get_computing_trust(self, node_id):
-        return self.ranking.get_computing_trust(node_id)
-
-    def send_gossip(self, gossip, send_to):
-        return self.p2pservice.send_gossip(gossip, send_to)
-
-    def send_stop_gossip(self):
-        return self.p2pservice.send_stop_gossip()
-
-    def get_requesting_trust(self, node_id):
-        return self.ranking.get_requesting_trust(node_id)
-
-    def collect_gossip(self):
-        return self.p2pservice.pop_gossip()
-
-    def collect_stopped_peers(self):
-        return self.p2pservice.pop_stop_gossip_form_peers()
-
-    def collect_neighbours_loc_ranks(self):
-        return self.p2pservice.pop_neighbours_loc_ranks()
-
-    def push_local_rank(self, node_id, loc_rank):
-        self.p2pservice.push_local_rank(node_id, loc_rank)
-
-    def check_payments(self):
-        if not self.transaction_system:
-            return
-        after_deadline_nodes = self.transaction_system.check_payments()
-        for node_id in after_deadline_nodes:
-            self.decrease_trust(node_id, RankingStats.payment)
-
-    def toggle_config_dialog(self, on=True):
-        for rpc_client in self.rpc_clients:
-            rpc_client.toggle_config_dialog(on)
-
-    def __try_to_change_to_number(self, old_value, new_value, to_int=False, to_float=False, name="Config"):
-        try:
-            if to_int:
-                new_value = int(new_value)
-            elif to_float:
-                new_value = float(new_value)
-        except ValueError:
-            logger.warning("{} value '{}' is not a number".format(name, new_value))
-            new_value = old_value
-        return new_value
-
-    def __do_work(self):
-        if self.p2pservice:
-            if self.config_desc.send_pings:
-                self.p2pservice.ping_peers(self.config_desc.pings_interval)
-
-            self.p2pservice.sync_network()
-            self.task_server.sync_network()
-            self.resource_server.sync_network()
-            self.ranking.sync_network()
-
-            self.check_payments()
-
-            if time.time() - self.last_nss_time > self.config_desc.node_snapshot_interval:
-                if self.monitor:
-                    self.monitor.on_stats_snapshot(self.get_task_count(), self.get_supported_task_count(),
-                                                   self.get_computed_task_count(), self.get_error_task_count(),
-                                                   self.get_timeout_task_count())
-                    self.monitor.on_task_computer_snapshot(self.task_server.task_computer.waiting_for_task,
-                                                           self.task_server.task_computer.counting_task,
-                                                           self.task_server.task_computer.task_requested,
-                                                           self.task_server.task_computer.compute_tasks,
-                                                           self.task_server.task_computer.assigned_subtasks.keys())
-                # with self.snapshot_lock:
-                #     self.__make_node_state_snapshot()
-                    # self.manager_server.sendStateMessage(self.last_node_state_snapshot)
-                self.last_nss_time = time.time()
-
-            if time.time() - self.last_net_check_time >= self.config_desc.network_check_interval:
-                for l in self.listeners:
-                    l.check_network_state()
-                self.last_net_check_time = time.time()
-
-    def __make_node_state_snapshot(self, is_running=True):
-
-        peers_num = len(self.p2pservice.peers)
-        last_network_messages = self.p2pservice.get_last_messages()
-
-        if self.task_server:
-            tasks_num = len(self.task_server.task_keeper.task_headers)
-            remote_tasks_progresses = self.task_server.task_computer.get_progresses()
-            local_tasks_progresses = self.task_server.task_manager.get_progresses()
-            last_task_messages = self.task_server.get_last_messages()
-            self.last_node_state_snapshot = NodeStateSnapshot(is_running,
-                                                              self.config_desc.node_name,
-                                                              peers_num,
-                                                              tasks_num,
-                                                              self.p2pservice.node.pub_addr,
-                                                              self.p2pservice.node.pub_port,
-                                                              last_network_messages,
-                                                              last_task_messages,
-                                                              remote_tasks_progresses,
-                                                              local_tasks_progresses)
-        else:
-            self.last_node_state_snapshot = NodeStateSnapshot(self.config_desc.node_name, peers_num)
-
-        if self.nodes_manager_client:
-            self.nodes_manager_client.send_client_state_snapshot(self.last_node_state_snapshot)
-
-    def get_metadata(self):
-        metadata = dict()
-        # if self.ipfs_manager:
-        #     metadata.update(self.ipfs_manager.get_metadata())
-        return metadata
-
-    def interpret_metadata(self, metadata, address, port, node_info):
-        pass
-        # if self.config_desc and node_info and metadata:
-        #     seed_addresses = self.p2pservice.get_seeds()
-        #     node_addresses = [
-        #         (address, port),
-        #         (node_info.pub_addr, node_info.pub_port)
-        #     ]
-        #     self.ipfs_manager.interpret_metadata(metadata,
-        #                                          seed_addresses,
-        #                                          node_addresses)
-
-    def get_status(self):
-        progress = self.task_server.task_computer.get_progresses()
-        if len(progress) > 0:
-            msg = "Computing {} subtask(s):".format(len(progress))
-            for k, v in progress.iteritems():
-                msg = "{} \n {} ({}%)\n".format(msg, k, v.get_progress() * 100)
-        elif self.config_desc.accept_tasks:
-            msg = "Waiting for tasks...\n"
-        else:
-            msg = "Not accepting tasks\n"
-
-        peers = self.p2pservice.get_peers()
-
-        msg += "Active peers in network: {}\n".format(len(peers))
-        return msg
-
-    def __lock_datadir(self):
-        if not path.exists(self.datadir):
-            # Create datadir if not exists yet.
-            # TODO: It looks we have the same code in many places
-            makedirs(self.datadir)
-        self.__datadir_lock = open(path.join(self.datadir, "LOCK"), 'w')
-        flags = filelock.LOCK_EX | filelock.LOCK_NB
-        try:
-            filelock.lock(self.__datadir_lock, flags)
-        except IOError:
-            raise IOError("Data dir {} used by other Golem instance"
-                          .format(self.datadir))
-
-    def _unlock_datadir(self):
-        # FIXME: Client should have close() method
-        self.__datadir_lock.close()  # Closing file unlocks it.
+import logging
+import sys
+import time
+import uuid
+from os import path, makedirs
+from threading import Lock
+
+from twisted.internet import task
+
+from gnr.task.tasktester import TaskTester
+from golem.appconfig import AppConfig
+from golem.clientconfigdescriptor import ClientConfigDescriptor, ConfigApprover
+from golem.core.keysauth import EllipticalKeysAuth
+from golem.core.simpleenv import get_local_datadir
+from golem.core.variables import APP_VERSION
+from golem.environments.environmentsmanager import EnvironmentsManager
+from golem.manager.nodestatesnapshot import NodeStateSnapshot
+from golem.model import Database, Account
+from golem.monitor.monitor import SystemMonitor
+from golem.monitor.model.nodemetadatamodel import NodeMetadataModel
+from golem.network.p2p.node import Node
+from golem.network.p2p.p2pservice import P2PService
+from golem.network.p2p.peersession import PeerSessionInfo
+from golem.network.transport.message import init_messages
+from golem.ranking.ranking import Ranking, RankingStats
+from golem.resource.base.resourceserver import BaseResourceServer
+from golem.resource.dirmanager import DirManager
+from golem.resource.swift.resourcemanager import OpenStackSwiftResourceManager
+from golem.task.taskbase import resource_types
+from golem.task.taskmanager import TaskManagerEventListener
+from golem.task.taskserver import TaskServer
+from golem.tools import filelock
+from golem.transactions.ethereum.ethereumtransactionsystem import EthereumTransactionSystem
+
+logger = logging.getLogger("golem.client")
+
+
+class GolemClientEventListener:
+    def __init__(self):
+        pass
+
+    def task_updated(self, task_id):
+        pass
+
+    def network_connected(self):
+        pass
+
+
+class GolemClientRemoteEventListener(GolemClientEventListener):
+    def __init__(self, service_info):
+        GolemClientEventListener.__init__(self)
+        self.service_info = service_info
+        self.remote_client = None
+
+    def build(self, client_builder):
+        self.remote_client = client_builder.build_client(self.service_info)
+        return self.remote_client
+
+
+class ClientTaskManagerEventListener(TaskManagerEventListener):
+    def __init__(self, client):
+        self.client = client
+
+    def task_status_updated(self, task_id):
+        for l in self.client.listeners:
+            l.task_updated(task_id)
+
+
+class ClientTaskComputerEventListener(object):
+    def __init__(self, client):
+        self.client = client
+
+    def toggle_config_dialog(self, on=True):
+        self.client.toggle_config_dialog(on)
+
+
+class Client(object):
+    def __init__(self, datadir=None, transaction_system=False,
+                 connect_to_known_hosts=True, **config_overrides):
+
+        # TODO: Should we init it only once?
+        init_messages()
+
+        if not datadir:
+            datadir = get_local_datadir('default')
+        self.datadir = datadir
+        self.__lock_datadir()
+
+        config = AppConfig.load_config(datadir)
+        self.config_desc = ClientConfigDescriptor()
+        self.config_desc.init_from_app_config(config)
+        for key, val in config_overrides.iteritems():
+            if not hasattr(self.config_desc, key):
+                raise AttributeError(
+                    "Can't override nonexistent config entry '{}'".format(key))
+            setattr(self.config_desc, key, val)
+
+        self.keys_auth = EllipticalKeysAuth(self.config_desc.node_name)
+        self.config_approver = ConfigApprover(self.config_desc)
+
+        # NETWORK
+        self.node = Node(node_name=self.config_desc.node_name,
+                         key=self.keys_auth.get_key_id(),
+                         prv_addr=self.config_desc.node_address)
+
+        # FIXME: do in start()
+        self.node.collect_network_info(self.config_desc.seed_host,
+                                       use_ipv6=self.config_desc.use_ipv6)
+
+        logger.info('Client "{}", datadir: {}'.format(self.config_desc.node_name, datadir))
+        logger.debug("Is super node? {}".format(self.node.is_super_node()))
+
+        self.p2pservice = None
+
+        self.task_server = None
+        self.last_nss_time = time.time()
+        self.last_net_check_time = time.time()
+
+        self.last_node_state_snapshot = None
+
+        self.nodes_manager_client = None
+
+        self.do_work_task = task.LoopingCall(self.__do_work)
+
+        self.listeners = []
+
+        self.cfg = config
+        self.send_snapshot = False
+        self.snapshot_lock = Lock()
+
+        self.db = Database(datadir)
+
+        self.ranking = Ranking(self)
+
+        if transaction_system:
+            # Bootstrap transaction system if enabled.
+            # TODO: Transaction system (and possible other modules) should be
+            #       modeled as a Service that run independently.
+            #       The Client/Application should be a collection of services.
+            self.transaction_system = EthereumTransactionSystem(
+                datadir, self.keys_auth._private_key)
+        else:
+            self.transaction_system = None
+
+        self.connect_to_known_hosts = connect_to_known_hosts
+        self.environments_manager = EnvironmentsManager()
+
+        self.rpc_server = None
+        self.rpc_clients = []
+
+        self.ipfs_manager = None
+        self.resource_server = None
+        self.resource_port = 0
+        self.last_get_resource_peers_time = time.time()
+        self.get_resource_peers_interval = 5.0
+        self.monitor = None
+        self.session_id = uuid.uuid4().get_hex()
+
+
+    def start(self):
+        self.init_monitor()
+        self.start_network()
+        self.do_work_task.start(0.1, False)
+
+    def start_network(self):
+        logger.info("Starting network ...")
+
+        # self.ipfs_manager = IPFSDaemonManager(connect_to_bootstrap_nodes=self.connect_to_known_hosts)
+        # self.ipfs_manager.store_client_info()
+
+        self.p2pservice = P2PService(self.node, self.config_desc, self.keys_auth,
+                                     connect_to_known_hosts=self.connect_to_known_hosts)
+        self.task_server = TaskServer(self.node, self.config_desc, self.keys_auth, self,
+                                      use_ipv6=self.config_desc.use_ipv6)
+
+        dir_manager = self.task_server.task_computer.dir_manager
+
+        self.resource_server = BaseResourceServer(OpenStackSwiftResourceManager(dir_manager),
+                                                  dir_manager, self.keys_auth, self)
+
+        logger.info("Starting p2p server ...")
+        self.p2pservice.start_accepting()
+        time.sleep(1.0)
+
+        logger.info("Starting resource server...")
+        self.resource_server.start_accepting()
+        time.sleep(1.0)
+
+        self.p2pservice.set_resource_server(self.resource_server)
+        self.p2pservice.set_metadata_manager(self)
+
+        logger.info("Starting task server ...")
+        self.task_server.start_accepting()
+
+        self.p2pservice.set_task_server(self.task_server)
+        self.task_server.task_manager.register_listener(ClientTaskManagerEventListener(self))
+        self.task_server.task_computer.register_listener(ClientTaskComputerEventListener(self))
+        self.p2pservice.connect_to_network()
+
+        if self.monitor:
+            self.monitor.on_login()
+
+    def init_monitor(self):
+        metadata = NodeMetadataModel(self.get_client_id(), self.session_id, sys.platform, APP_VERSION, self.config_desc)
+        self.monitor = SystemMonitor(metadata)
+        self.monitor.start()
+
+    def connect(self, socket_address):
+        logger.debug("P2pservice connecting to {} on port {}".format(
+                     socket_address.address, socket_address.port))
+        self.p2pservice.connect(socket_address)
+
+    def quit(self):
+        if self.do_work_task.running:
+            self.do_work_task.stop()
+        if self.task_server:
+            self.task_server.quit()
+        if self.monitor:
+            self.monitor.on_logout()
+            self.monitor.shut_down()
+        self._unlock_datadir()
+
+    def key_changed(self):
+        self.node.key = self.keys_auth.get_key_id()
+        self.task_server.key_changed()
+        self.p2pservice.key_changed()
+
+    def stop_network(self):
+        # FIXME: Implement this method properly - send disconnect package, close connections etc.
+        self.p2pservice = None
+        self.task_server = None
+        self.nodes_manager_client = None
+
+    def enqueue_new_task(self, task):
+        task_id = task.header.task_id
+        self.task_server.task_manager.add_new_task(task)
+        files = self.task_server.task_manager.get_resources(task_id, None, resource_types["hashes"])
+        client_options = self.resource_server.resource_manager.build_client_options(self.keys_auth.key_id)
+        self.resource_server.add_task(files, task_id, client_options=client_options)
+
+    def task_resource_send(self, task_id):
+        self.task_server.task_manager.resources_send(task_id)
+
+    def task_resource_collected(self, task_id, unpack_delta=True):
+        self.task_server.task_computer.task_resource_collected(task_id, unpack_delta)
+
+    def task_resource_failure(self, task_id, reason):
+        self.task_server.task_computer.task_resource_failure(task_id, reason)
+
+    def set_resource_port(self, resource_port):
+        self.resource_port = resource_port
+        self.p2pservice.set_resource_peer(self.node.prv_addr, self.resource_port)
+
+    def run_test_task(self, t):
+        def on_success(*args, **kwargs):
+            for rpc_client in self.rpc_clients:
+                rpc_client.test_task_computation_success(*args, **kwargs)
+
+        def on_error(*args, **kwargs):
+            for rpc_client in self.rpc_clients:
+                rpc_client.test_task_computation_error(*args, **kwargs)
+
+        tt = TaskTester(t, self.datadir, on_success, on_error)
+        tt.run()
+
+    def abort_task(self, task_id):
+        self.task_server.task_manager.abort_task(task_id)
+
+    def restart_task(self, task_id):
+        self.task_server.task_manager.restart_task(task_id)
+
+    def restart_subtask(self, subtask_id):
+        self.task_server.task_manager.restart_subtask(subtask_id)
+
+    def pause_task(self, task_id):
+        self.task_server.task_manager.pause_task(task_id)
+
+    def resume_task(self, task_id):
+        self.task_server.task_manager.resume_task(task_id)
+
+    def delete_task(self, task_id):
+        self.task_server.remove_task_header(task_id)
+        self.task_server.task_manager.delete_task(task_id)
+
+    def increase_trust(self, node_id, stat, mod=1.0):
+        self.ranking.increase_trust(node_id, stat, mod)
+
+    def decrease_trust(self, node_id, stat, mod=1.0):
+        self.ranking.decrease_trust(node_id, stat, mod)
+
+    def get_node_name(self):
+        return self.config_desc.node_name
+
+    def get_neighbours_degree(self):
+        return self.p2pservice.get_peers_degree()
+
+    def get_suggested_addr(self, key_id):
+        return self.p2pservice.suggested_address.get(key_id)
+
+    def get_suggested_conn_reverse(self, key_id):
+        return self.p2pservice.get_suggested_conn_reverse(key_id)
+
+    def get_resource_peers(self):
+        self.p2pservice.send_get_resource_peers()
+
+    def get_peers(self):
+        return self.p2pservice.peers.values()
+
+    def get_peer_info(self):
+        peers, info = self.get_peers(), []
+        for p in peers:
+            info.append(PeerSessionInfo(p))
+        return info
+
+    # TODO: simplify
+    def get_keys_auth(self):
+        return self.keys_auth
+
+    def load_keys_from_file(self, file_name):
+        if file_name != "":
+            return self.keys_auth.load_from_file(file_name)
+        return False
+
+    def save_keys_to_files(self, private_key_path, public_key_path):
+        return self.keys_auth.save_to_files(private_key_path, public_key_path)
+
+    def get_key_id(self):
+        return self.get_client_id()
+
+    def get_difficulty(self):
+        return self.keys_auth.get_difficulty()
+
+    def get_client_id(self):
+        return self.keys_auth.get_key_id()
+
+    def get_node_key(self):
+        return self.node.key
+
+    def get_config(self):
+        return self.config_desc
+
+    def get_datadir(self):
+        return self.datadir
+
+    def get_p2p_port(self):
+        return self.p2pservice.cur_port
+
+    def get_task_server_port(self):
+        return self.task_server.cur_port
+
+    def get_task_count(self):
+        return len(self.task_server.task_keeper.get_all_tasks())
+
+    def get_supported_task_count(self):
+        return len(self.task_server.task_keeper.supported_tasks)
+
+    def get_computed_task_count(self):
+        return self.task_server.task_computer.stats.computed_tasks
+
+    def get_timeout_task_count(self):
+        return self.task_server.task_computer.stats.tasks_with_timeout
+
+    def get_error_task_count(self):
+        return self.task_server.task_computer.stats.tasks_with_errors
+
+    def get_payment_address(self):
+        return self.transaction_system.get_payment_address()
+
+    def get_balance(self):
+        if self.use_transaction_system():
+            return self.transaction_system.get_balance()
+        return None, None
+
+    def get_payments_list(self):
+        if self.use_transaction_system():
+            return self.transaction_system.get_payments_list()
+        return ()
+
+    def get_incomes_list(self):
+        if self.use_transaction_system():
+            return self.transaction_system.get_incomes_list()
+        return ()
+
+    def use_transaction_system(self):
+        return bool(self.transaction_system)
+
+    def get_computing_trust(self, node_id):
+        if self.use_ranking():
+            return self.ranking.get_computing_trust(node_id)
+        return None
+
+    def get_requesting_trust(self, node_id):
+        if self.use_ranking():
+            return self.ranking.get_requesting_trust(node_id)
+        return None
+
+    def get_description(self):
+        try:
+            account, _ = Account.get_or_create(node_id=self.get_client_id())
+            return account.description
+        except Exception as e:
+            return "An error has occured {}".format(e)
+
+    def change_description(self, description):
+        self.get_description()
+        q = Account.update(description=description).where(Account.node_id == self.get_client_id())
+        q.execute()
+
+    def use_ranking(self):
+        return bool(self.ranking)
+
+    def want_to_start_task_session(self, key_id, node_id, conn_id):
+        self.p2pservice.want_to_start_task_session(key_id, node_id, conn_id)
+
+    def inform_about_task_nat_hole(self, key_id, rv_key_id, addr, port, ans_conn_id):
+        self.p2pservice.inform_about_task_nat_hole(key_id, rv_key_id, addr, port, ans_conn_id)
+
+    def inform_about_nat_traverse_failure(self, key_id, res_key_id, conn_id):
+        self.p2pservice.inform_about_nat_traverse_failure(key_id, res_key_id, conn_id)
+
+    # CLIENT CONFIGURATION
+    def register_listener(self, listener):
+        assert isinstance(listener, GolemClientEventListener)
+
+        if self.rpc_server:
+            if isinstance(listener, GolemClientRemoteEventListener):
+                self.rpc_clients.append(listener.build(self.rpc_server))
+
+        self.listeners.append(listener)
+
+    def set_rpc_server(self, rpc_server):
+        self.rpc_server = rpc_server
+        return self.rpc_server.add_service(self)
+
+    def change_config(self, new_config_desc):
+        self.config_desc = self.config_approver.change_config(new_config_desc)
+        self.cfg.change_config(self.config_desc)
+        self.p2pservice.change_config(self.config_desc)
+        self.task_server.change_config(self.config_desc)
+
+    def register_nodes_manager_client(self, nodes_manager_client):
+        self.nodes_manager_client = nodes_manager_client
+
+    def change_timeouts(self, task_id, full_task_timeout, subtask_timeout):
+        self.task_server.change_timeouts(task_id, full_task_timeout, subtask_timeout)
+
+    def unregister_listener(self, listener):
+        assert isinstance(listener, GolemClientEventListener)
+        for i in range(len(self.listeners)):
+            if self.listeners[i] is listener:
+                del self.listeners[i]
+                return
+        logger.info("listener {} not registered".format(listener))
+
+    def query_task_state(self, task_id):
+        return self.task_server.task_manager.query_task_state(task_id)
+
+    def pull_resources(self, task_id, list_files, client_options=None):
+        self.resource_server.add_files_to_get(list_files, task_id, client_options=client_options)
+
+    def add_resource_peer(self, node_name, addr, port, key_id, node_info):
+        self.resource_server.add_resource_peer(node_name, addr, port, key_id, node_info)
+
+    def get_res_dirs(self):
+        dirs = {"computing": self.get_computed_files_dir(),
+                "received": self.get_received_files_dir(),
+                "distributed": self.get_distributed_files_dir()
+                }
+        return dirs
+
+    def get_computed_files_dir(self):
+        return self.task_server.get_task_computer_root()
+
+    def get_received_files_dir(self):
+        return self.task_server.task_manager.get_task_manager_root()
+
+    def get_distributed_files_dir(self):
+        return self.resource_server.get_distributed_resource_root()
+
+    def remove_computed_files(self):
+        dir_manager = DirManager(self.datadir)
+        dir_manager.clear_dir(self.get_computed_files_dir())
+
+    def remove_distributed_files(self):
+        dir_manager = DirManager(self.datadir)
+        dir_manager.clear_dir(self.get_distributed_files_dir())
+
+    def remove_received_files(self):
+        dir_manager = DirManager(self.datadir)
+        dir_manager.clear_dir(self.get_received_files_dir())
+
+    def remove_task(self, task_id):
+        self.p2pservice.remove_task(task_id)
+
+    def remove_task_header(self, task_id):
+        self.task_server.remove_task_header(task_id)
+
+    def get_environments(self):
+        return self.environments_manager.get_environments()
+
+    def change_accept_tasks_for_environment(self, env_id, state):
+        self.environments_manager.change_accept_tasks(env_id, state)
+
+    def get_computing_trust(self, node_id):
+        return self.ranking.get_computing_trust(node_id)
+
+    def send_gossip(self, gossip, send_to):
+        return self.p2pservice.send_gossip(gossip, send_to)
+
+    def send_stop_gossip(self):
+        return self.p2pservice.send_stop_gossip()
+
+    def get_requesting_trust(self, node_id):
+        return self.ranking.get_requesting_trust(node_id)
+
+    def collect_gossip(self):
+        return self.p2pservice.pop_gossip()
+
+    def collect_stopped_peers(self):
+        return self.p2pservice.pop_stop_gossip_form_peers()
+
+    def collect_neighbours_loc_ranks(self):
+        return self.p2pservice.pop_neighbours_loc_ranks()
+
+    def push_local_rank(self, node_id, loc_rank):
+        self.p2pservice.push_local_rank(node_id, loc_rank)
+
+    def check_payments(self):
+        if not self.transaction_system:
+            return
+        after_deadline_nodes = self.transaction_system.check_payments()
+        for node_id in after_deadline_nodes:
+            self.decrease_trust(node_id, RankingStats.payment)
+
+    def toggle_config_dialog(self, on=True):
+        for rpc_client in self.rpc_clients:
+            rpc_client.toggle_config_dialog(on)
+
+    def __try_to_change_to_number(self, old_value, new_value, to_int=False, to_float=False, name="Config"):
+        try:
+            if to_int:
+                new_value = int(new_value)
+            elif to_float:
+                new_value = float(new_value)
+        except ValueError:
+            logger.warning("{} value '{}' is not a number".format(name, new_value))
+            new_value = old_value
+        return new_value
+
+    def __do_work(self):
+        if self.p2pservice:
+            if self.config_desc.send_pings:
+                self.p2pservice.ping_peers(self.config_desc.pings_interval)
+
+            self.p2pservice.sync_network()
+            self.task_server.sync_network()
+            self.resource_server.sync_network()
+            self.ranking.sync_network()
+
+            self.check_payments()
+
+            if time.time() - self.last_nss_time > self.config_desc.node_snapshot_interval:
+                if self.monitor:
+                    self.monitor.on_stats_snapshot(self.get_task_count(), self.get_supported_task_count(),
+                                                   self.get_computed_task_count(), self.get_error_task_count(),
+                                                   self.get_timeout_task_count())
+                    self.monitor.on_task_computer_snapshot(self.task_server.task_computer.waiting_for_task,
+                                                           self.task_server.task_computer.counting_task,
+                                                           self.task_server.task_computer.task_requested,
+                                                           self.task_server.task_computer.compute_tasks,
+                                                           self.task_server.task_computer.assigned_subtasks.keys())
+                # with self.snapshot_lock:
+                #     self.__make_node_state_snapshot()
+                    # self.manager_server.sendStateMessage(self.last_node_state_snapshot)
+                self.last_nss_time = time.time()
+
+            if time.time() - self.last_net_check_time >= self.config_desc.network_check_interval:
+                for l in self.listeners:
+                    l.check_network_state()
+                self.last_net_check_time = time.time()
+
+    def __make_node_state_snapshot(self, is_running=True):
+
+        peers_num = len(self.p2pservice.peers)
+        last_network_messages = self.p2pservice.get_last_messages()
+
+        if self.task_server:
+            tasks_num = len(self.task_server.task_keeper.task_headers)
+            remote_tasks_progresses = self.task_server.task_computer.get_progresses()
+            local_tasks_progresses = self.task_server.task_manager.get_progresses()
+            last_task_messages = self.task_server.get_last_messages()
+            self.last_node_state_snapshot = NodeStateSnapshot(is_running,
+                                                              self.config_desc.node_name,
+                                                              peers_num,
+                                                              tasks_num,
+                                                              self.p2pservice.node.pub_addr,
+                                                              self.p2pservice.node.pub_port,
+                                                              last_network_messages,
+                                                              last_task_messages,
+                                                              remote_tasks_progresses,
+                                                              local_tasks_progresses)
+        else:
+            self.last_node_state_snapshot = NodeStateSnapshot(self.config_desc.node_name, peers_num)
+
+        if self.nodes_manager_client:
+            self.nodes_manager_client.send_client_state_snapshot(self.last_node_state_snapshot)
+
+    def get_metadata(self):
+        metadata = dict()
+        # if self.ipfs_manager:
+        #     metadata.update(self.ipfs_manager.get_metadata())
+        return metadata
+
+    def interpret_metadata(self, metadata, address, port, node_info):
+        pass
+        # if self.config_desc and node_info and metadata:
+        #     seed_addresses = self.p2pservice.get_seeds()
+        #     node_addresses = [
+        #         (address, port),
+        #         (node_info.pub_addr, node_info.pub_port)
+        #     ]
+        #     self.ipfs_manager.interpret_metadata(metadata,
+        #                                          seed_addresses,
+        #                                          node_addresses)
+
+    def get_status(self):
+        progress = self.task_server.task_computer.get_progresses()
+        if len(progress) > 0:
+            msg = "Computing {} subtask(s):".format(len(progress))
+            for k, v in progress.iteritems():
+                msg = "{} \n {} ({}%)\n".format(msg, k, v.get_progress() * 100)
+        elif self.config_desc.accept_tasks:
+            msg = "Waiting for tasks...\n"
+        else:
+            msg = "Not accepting tasks\n"
+
+        peers = self.p2pservice.get_peers()
+
+        msg += "Active peers in network: {}\n".format(len(peers))
+        return msg
+
+    def __lock_datadir(self):
+        if not path.exists(self.datadir):
+            # Create datadir if not exists yet.
+            # TODO: It looks we have the same code in many places
+            makedirs(self.datadir)
+        self.__datadir_lock = open(path.join(self.datadir, "LOCK"), 'w')
+        flags = filelock.LOCK_EX | filelock.LOCK_NB
+        try:
+            filelock.lock(self.__datadir_lock, flags)
+        except IOError:
+            raise IOError("Data dir {} used by other Golem instance"
+                          .format(self.datadir))
+
+    def _unlock_datadir(self):
+        # FIXME: Client should have close() method
+        self.__datadir_lock.close()  # Closing file unlocks it.