import abc
from golem_messages import message
import logging
import time

from golem.core.keysauth import get_random_float
from golem.core.variables import UNVERIFIED_CNT
from .network import Session

logger = logging.getLogger(__name__)


class SafeSession(Session, metaclass=abc.ABCMeta):
    """ Abstract class that represents session interface with additional opperations for cryptographic
    operations (signing, veryfing, encrypting and decrypting data). """

    @abc.abstractmethod
    def sign(self, msg):
        return

    @abc.abstractmethod
    def verify(self, msg):
        return

    @abc.abstractmethod
    def encrypt(self, data):
        return

    @abc.abstractmethod
    def decrypt(self, data):
        return


class FileSession(Session, metaclass=abc.ABCMeta):
    """ Abstract class that represents session interface with additional operations for
    receiving files """

    @abc.abstractmethod
    def data_sent(self, extra_data=None):
        return

    @abc.abstractmethod
    def full_data_received(self, extra_data=None):
        return

    @abc.abstractmethod
    def production_failed(self, extra_data=None):
        return


class BasicSession(FileSession):
    """ Basic session responsible for managing the connection and reacting to different types
    of messages.
    """

    # Disconnect reasons
    DCRProtocolVersion = "Protocol version"
    DCRBadProtocol = "Bad protocol"
    DCRTimeout = "Timeout"
    DCRNoMoreMessages = "No more messages"

    def __init__(self, conn):
        """
        Create new Session
        :param Protocol conn: connection protocol implementation that this session should enhance.
        """
        Session.__init__(self, conn)
        self.conn = conn

        pp = conn.transport.getPeer()
        self.address = pp.host
        self.port = pp.port

        self.last_message_time = time.time()
        self._disconnect_sent = False
        self._interpretation = {message.MessageDisconnect.TYPE: self._react_to_disconnect}
        # Message interpretation - dictionary where keys are messages' types and values are functions that should
        # be called after receiving specific message
        self.conn.server.pending_sessions.add(self)

    def interpret(self, msg):
        """
        React to specific message. Disconnect, if message type is unknown for that session.
        :param Message msg: Message to interpret and react to.
        :return None:
        """
        self.last_message_time = time.time()

        if not self._check_msg(msg):
            return

        action = self._interpretation.get(msg.TYPE)
        if action:
            action(msg)
        else:
            self.disconnect(BasicSession.DCRBadProtocol)

    def dropped(self):
        """ Close connection """
        self.conn.close()
        try:
            self.conn.server.pending_sessions.remove(self)
        except KeyError:
            pass

    def close_now(self):
        """ Close connection quickly without flushing buffors or waiting for producents. """
        self.conn.close_now()
        try:
            self.conn.server.pending_sessions.remove(self)
        except KeyError:
            pass

    def disconnect(self, reason):
        """ Send "disconnect" message to the peer and drop the connection.
        :param string reason: Reason for disconnecting. Should use global class disconnect reasons, eg. DCRBadProtocol
        """
        logger.info("Disconnecting {} : {} reason: {}".format(self.address, self.port, reason))
        if self.conn.opened:
            self._send_disconnect(reason)
            self.dropped()

    def send(self, message):
        """ Send given message.
        :param Message message: message to be sent.
        """
        # print "Sending to {}:{}: {}".format(self.address, self.port, message)

        if not self.conn.send_message(message):
            self.dropped()
            return

    def data_sent(self, extra_data=None):
        """ All data that should be send in stream mode has been send.
        :param dict|None extra_data: additional information that may be needed
        """
        if self.conn.producer:
            self.conn.producer.close()
            self.conn.producer = None

    def production_failed(self, extra_data=None):
        """ Producer encounter error and stopped sending data in stream mode
        :param dict|None extra_data: additional information that may be needed
        """
        self.dropped()

    def full_data_received(self, extra_data=None):
        pass

    def _send_disconnect(self, reason):
        """ :param string reason: reason to disconnect """
        if not self._disconnect_sent:
            self._disconnect_sent = True
            self.send(message.MessageDisconnect(reason=reason))

    def _check_msg(self, msg):
        if msg is None or not isinstance(msg, message.Message):
            self.disconnect(BasicSession.DCRBadProtocol)
            return False
        return True

    def _react_to_disconnect(self, msg):
        logger.info("Disconnect reason: {}".format(msg.reason))
        logger.info("Closing {} : {}".format(self.address, self.port))
        self.dropped()


class BasicSafeSession(BasicSession, SafeSession):
    """ Enhance BasicSession with cryptographic operations logic (eg. accepting only encrypted or signed messages)
    and connection verifications logic.
    Cryptographic operation should be implemented in descendant class.
    """

    # Disconnect reasons
    DCRUnverified = "Unverified connection"
    DCRWrongEncryption = "Wrong encryption"

    def __init__(self, conn):
        BasicSession.__init__(self, conn)
        self.key_id = 0
        self.unverified_cnt = UNVERIFIED_CNT  # how many unverified messages can be stored before dropping connection
        self.rand_val = get_random_float()  # TODO: change rand val to hashcash
        self.verified = False
        self.can_be_unverified = [message.MessageDisconnect.TYPE]  # React to message even if it's self.verified is set to False
        self.can_be_unsigned = [message.MessageDisconnect.TYPE]  # React to message even if it's not signed.
        self.can_be_not_encrypted = [message.MessageDisconnect.TYPE]  # React to message even if it's not encrypted.

    # Simple session with no encryption and no signing
    def sign(self, msg):
        return msg

    def verify(self, msg):
        return True

    def encrypt(self, data):
        return data

    def decrypt(self, data):
        return data

    def send(self, message, send_unverified=False):
        """ Send given message if connection was verified or send_unverified option is set to True.
        :param Message message: message to be sent.
        :param boolean send_unverified: should message be sent even if the connection hasn't been verified yet?
        """
        if not self._can_send(message, send_unverified):
            logger.info("Connection hasn't been verified yet, not sending message {} to {} {}"
                        .format(message, self.address, self.port))
            self.unverified_cnt -= 1
            if self.unverified_cnt <= 0:
                self.disconnect(BasicSafeSession.DCRUnverified)
            return

        BasicSession.send(self, message)

    def _can_send(self, msg, send_unverified):
        return self.verified or send_unverified or msg.TYPE in self.can_be_unverified

    def _check_msg(self, msg):
        if not BasicSession._check_msg(self, msg):
            return False

        type_ = msg.TYPE

        if not self.verified and type_ not in self.can_be_unverified:
            self.disconnect(BasicSafeSession.DCRUnverified)
            return False

        if not msg.encrypted and type_ not in self.can_be_not_encrypted:
            self.disconnect(BasicSafeSession.DCRBadProtocol)
            return False

        if (type_ not in self.can_be_unsigned) and (not self.verify(msg)):
            logger.info("Failed to verify message signature ({} from {}:{})"
                         .format(msg, self.address, self.port))
            self.disconnect(BasicSafeSession.DCRUnverified)
            return False

        return True

<<<<<<< HEAD
    def _verify_time(self, msg):
        """ Verify message timestamp. If message is to old or have timestamp from distant future return False.
        """
        try:
            if self.last_message_time - msg.timestamp > self.message_ttl:
                self.disconnect(BasicSafeSession.DCROldMessage)
                return False
            elif msg.timestamp - self.last_message_time > self.future_time_tolerance:
                self.disconnect(BasicSafeSession.DCRWrongTimestamp)
                return False
        except TypeError:
            return False

        return True


=======

class MiddlemanSafeSession(BasicSafeSession):
    """ Enhance BasicSafeSession with logic that supports middleman connection. If is_middleman variable is set True,
        that cryptographic logic should not apply and data should be transfer to open_session without addtional
        interpretations.
    """
    def __init__(self, conn):
        BasicSafeSession.__init__(self, conn)

        self.is_middleman = False
        self.open_session = None  # transfer data to that session in middleman mode
        self.middleman_conn_data = None

    def send(self, message, send_unverified=False):
        """ Send given message if connection was verified or send_unverified option is set to True.
        :param Message message: message to be sent.
        :param boolean send_unverified: should message be sent even if the connection hasn't been verified yet?
        """
        if not self.is_middleman:
            BasicSafeSession.send(self, message, send_unverified)
        else:
            BasicSession.send(self, message)

    def interpret(self, msg):
        """ React to specific message. Disconnect, if message type is unknown for that session.
        In middleman mode doesn't react to message, just sends it to other open session.
        :param Message msg: Message to interpret and react to.
        :return None:
        """
        if not self.is_middleman:
            BasicSafeSession.interpret(self, msg)
        else:
            self.last_message_time = time.time()

            if self.open_session is None:
                logger.error("Destination session for middleman don't exist")
                self.dropped()
            self.open_session.send(msg)

    def dropped(self):
        """ If it's called for the first time, send "disconnect" message to the peer. Otherwise, drops
        connection.
        In middleman mode additionally drops the other open session.
        """
        if self.is_middleman and self.open_session:
            open_session = self.open_session
            self.open_session = None
            open_session.dropped()
        BasicSafeSession.dropped(self)

    def _check_msg(self, msg):
        if not self.is_middleman:
            return BasicSafeSession._check_msg(self, msg)
        else:
            return BasicSession._check_msg(self, msg)

>>>>>>> 75c3ed3c
<|MERGE_RESOLUTION|>--- conflicted
+++ resolved
@@ -1,315 +1,240 @@
-import abc
-from golem_messages import message
-import logging
-import time
-
-from golem.core.keysauth import get_random_float
-from golem.core.variables import UNVERIFIED_CNT
-from .network import Session
-
-logger = logging.getLogger(__name__)
-
-
-class SafeSession(Session, metaclass=abc.ABCMeta):
-    """ Abstract class that represents session interface with additional opperations for cryptographic
-    operations (signing, veryfing, encrypting and decrypting data). """
-
-    @abc.abstractmethod
-    def sign(self, msg):
-        return
-
-    @abc.abstractmethod
-    def verify(self, msg):
-        return
-
-    @abc.abstractmethod
-    def encrypt(self, data):
-        return
-
-    @abc.abstractmethod
-    def decrypt(self, data):
-        return
-
-
-class FileSession(Session, metaclass=abc.ABCMeta):
-    """ Abstract class that represents session interface with additional operations for
-    receiving files """
-
-    @abc.abstractmethod
-    def data_sent(self, extra_data=None):
-        return
-
-    @abc.abstractmethod
-    def full_data_received(self, extra_data=None):
-        return
-
-    @abc.abstractmethod
-    def production_failed(self, extra_data=None):
-        return
-
-
-class BasicSession(FileSession):
-    """ Basic session responsible for managing the connection and reacting to different types
-    of messages.
-    """
-
-    # Disconnect reasons
-    DCRProtocolVersion = "Protocol version"
-    DCRBadProtocol = "Bad protocol"
-    DCRTimeout = "Timeout"
-    DCRNoMoreMessages = "No more messages"
-
-    def __init__(self, conn):
-        """
-        Create new Session
-        :param Protocol conn: connection protocol implementation that this session should enhance.
-        """
-        Session.__init__(self, conn)
-        self.conn = conn
-
-        pp = conn.transport.getPeer()
-        self.address = pp.host
-        self.port = pp.port
-
-        self.last_message_time = time.time()
-        self._disconnect_sent = False
-        self._interpretation = {message.MessageDisconnect.TYPE: self._react_to_disconnect}
-        # Message interpretation - dictionary where keys are messages' types and values are functions that should
-        # be called after receiving specific message
-        self.conn.server.pending_sessions.add(self)
-
-    def interpret(self, msg):
-        """
-        React to specific message. Disconnect, if message type is unknown for that session.
-        :param Message msg: Message to interpret and react to.
-        :return None:
-        """
-        self.last_message_time = time.time()
-
-        if not self._check_msg(msg):
-            return
-
-        action = self._interpretation.get(msg.TYPE)
-        if action:
-            action(msg)
-        else:
-            self.disconnect(BasicSession.DCRBadProtocol)
-
-    def dropped(self):
-        """ Close connection """
-        self.conn.close()
-        try:
-            self.conn.server.pending_sessions.remove(self)
-        except KeyError:
-            pass
-
-    def close_now(self):
-        """ Close connection quickly without flushing buffors or waiting for producents. """
-        self.conn.close_now()
-        try:
-            self.conn.server.pending_sessions.remove(self)
-        except KeyError:
-            pass
-
-    def disconnect(self, reason):
-        """ Send "disconnect" message to the peer and drop the connection.
-        :param string reason: Reason for disconnecting. Should use global class disconnect reasons, eg. DCRBadProtocol
-        """
-        logger.info("Disconnecting {} : {} reason: {}".format(self.address, self.port, reason))
-        if self.conn.opened:
-            self._send_disconnect(reason)
-            self.dropped()
-
-    def send(self, message):
-        """ Send given message.
-        :param Message message: message to be sent.
-        """
-        # print "Sending to {}:{}: {}".format(self.address, self.port, message)
-
-        if not self.conn.send_message(message):
-            self.dropped()
-            return
-
-    def data_sent(self, extra_data=None):
-        """ All data that should be send in stream mode has been send.
-        :param dict|None extra_data: additional information that may be needed
-        """
-        if self.conn.producer:
-            self.conn.producer.close()
-            self.conn.producer = None
-
-    def production_failed(self, extra_data=None):
-        """ Producer encounter error and stopped sending data in stream mode
-        :param dict|None extra_data: additional information that may be needed
-        """
-        self.dropped()
-
-    def full_data_received(self, extra_data=None):
-        pass
-
-    def _send_disconnect(self, reason):
-        """ :param string reason: reason to disconnect """
-        if not self._disconnect_sent:
-            self._disconnect_sent = True
-            self.send(message.MessageDisconnect(reason=reason))
-
-    def _check_msg(self, msg):
-        if msg is None or not isinstance(msg, message.Message):
-            self.disconnect(BasicSession.DCRBadProtocol)
-            return False
-        return True
-
-    def _react_to_disconnect(self, msg):
-        logger.info("Disconnect reason: {}".format(msg.reason))
-        logger.info("Closing {} : {}".format(self.address, self.port))
-        self.dropped()
-
-
-class BasicSafeSession(BasicSession, SafeSession):
-    """ Enhance BasicSession with cryptographic operations logic (eg. accepting only encrypted or signed messages)
-    and connection verifications logic.
-    Cryptographic operation should be implemented in descendant class.
-    """
-
-    # Disconnect reasons
-    DCRUnverified = "Unverified connection"
-    DCRWrongEncryption = "Wrong encryption"
-
-    def __init__(self, conn):
-        BasicSession.__init__(self, conn)
-        self.key_id = 0
-        self.unverified_cnt = UNVERIFIED_CNT  # how many unverified messages can be stored before dropping connection
-        self.rand_val = get_random_float()  # TODO: change rand val to hashcash
-        self.verified = False
-        self.can_be_unverified = [message.MessageDisconnect.TYPE]  # React to message even if it's self.verified is set to False
-        self.can_be_unsigned = [message.MessageDisconnect.TYPE]  # React to message even if it's not signed.
-        self.can_be_not_encrypted = [message.MessageDisconnect.TYPE]  # React to message even if it's not encrypted.
-
-    # Simple session with no encryption and no signing
-    def sign(self, msg):
-        return msg
-
-    def verify(self, msg):
-        return True
-
-    def encrypt(self, data):
-        return data
-
-    def decrypt(self, data):
-        return data
-
-    def send(self, message, send_unverified=False):
-        """ Send given message if connection was verified or send_unverified option is set to True.
-        :param Message message: message to be sent.
-        :param boolean send_unverified: should message be sent even if the connection hasn't been verified yet?
-        """
-        if not self._can_send(message, send_unverified):
-            logger.info("Connection hasn't been verified yet, not sending message {} to {} {}"
-                        .format(message, self.address, self.port))
-            self.unverified_cnt -= 1
-            if self.unverified_cnt <= 0:
-                self.disconnect(BasicSafeSession.DCRUnverified)
-            return
-
-        BasicSession.send(self, message)
-
-    def _can_send(self, msg, send_unverified):
-        return self.verified or send_unverified or msg.TYPE in self.can_be_unverified
-
-    def _check_msg(self, msg):
-        if not BasicSession._check_msg(self, msg):
-            return False
-
-        type_ = msg.TYPE
-
-        if not self.verified and type_ not in self.can_be_unverified:
-            self.disconnect(BasicSafeSession.DCRUnverified)
-            return False
-
-        if not msg.encrypted and type_ not in self.can_be_not_encrypted:
-            self.disconnect(BasicSafeSession.DCRBadProtocol)
-            return False
-
-        if (type_ not in self.can_be_unsigned) and (not self.verify(msg)):
-            logger.info("Failed to verify message signature ({} from {}:{})"
-                         .format(msg, self.address, self.port))
-            self.disconnect(BasicSafeSession.DCRUnverified)
-            return False
-
-        return True
-
-<<<<<<< HEAD
-    def _verify_time(self, msg):
-        """ Verify message timestamp. If message is to old or have timestamp from distant future return False.
-        """
-        try:
-            if self.last_message_time - msg.timestamp > self.message_ttl:
-                self.disconnect(BasicSafeSession.DCROldMessage)
-                return False
-            elif msg.timestamp - self.last_message_time > self.future_time_tolerance:
-                self.disconnect(BasicSafeSession.DCRWrongTimestamp)
-                return False
-        except TypeError:
-            return False
-
-        return True
-
-
-=======
-
-class MiddlemanSafeSession(BasicSafeSession):
-    """ Enhance BasicSafeSession with logic that supports middleman connection. If is_middleman variable is set True,
-        that cryptographic logic should not apply and data should be transfer to open_session without addtional
-        interpretations.
-    """
-    def __init__(self, conn):
-        BasicSafeSession.__init__(self, conn)
-
-        self.is_middleman = False
-        self.open_session = None  # transfer data to that session in middleman mode
-        self.middleman_conn_data = None
-
-    def send(self, message, send_unverified=False):
-        """ Send given message if connection was verified or send_unverified option is set to True.
-        :param Message message: message to be sent.
-        :param boolean send_unverified: should message be sent even if the connection hasn't been verified yet?
-        """
-        if not self.is_middleman:
-            BasicSafeSession.send(self, message, send_unverified)
-        else:
-            BasicSession.send(self, message)
-
-    def interpret(self, msg):
-        """ React to specific message. Disconnect, if message type is unknown for that session.
-        In middleman mode doesn't react to message, just sends it to other open session.
-        :param Message msg: Message to interpret and react to.
-        :return None:
-        """
-        if not self.is_middleman:
-            BasicSafeSession.interpret(self, msg)
-        else:
-            self.last_message_time = time.time()
-
-            if self.open_session is None:
-                logger.error("Destination session for middleman don't exist")
-                self.dropped()
-            self.open_session.send(msg)
-
-    def dropped(self):
-        """ If it's called for the first time, send "disconnect" message to the peer. Otherwise, drops
-        connection.
-        In middleman mode additionally drops the other open session.
-        """
-        if self.is_middleman and self.open_session:
-            open_session = self.open_session
-            self.open_session = None
-            open_session.dropped()
-        BasicSafeSession.dropped(self)
-
-    def _check_msg(self, msg):
-        if not self.is_middleman:
-            return BasicSafeSession._check_msg(self, msg)
-        else:
-            return BasicSession._check_msg(self, msg)
-
->>>>>>> 75c3ed3c
+import abc
+from golem_messages import message
+import logging
+import time
+
+from golem.core.keysauth import get_random_float
+from golem.core.variables import UNVERIFIED_CNT
+from .network import Session
+
+logger = logging.getLogger(__name__)
+
+
+class SafeSession(Session, metaclass=abc.ABCMeta):
+    """ Abstract class that represents session interface with additional opperations for cryptographic
+    operations (signing, veryfing, encrypting and decrypting data). """
+
+    @abc.abstractmethod
+    def sign(self, msg):
+        return
+
+    @abc.abstractmethod
+    def verify(self, msg):
+        return
+
+    @abc.abstractmethod
+    def encrypt(self, data):
+        return
+
+    @abc.abstractmethod
+    def decrypt(self, data):
+        return
+
+
+class FileSession(Session, metaclass=abc.ABCMeta):
+    """ Abstract class that represents session interface with additional operations for
+    receiving files """
+
+    @abc.abstractmethod
+    def data_sent(self, extra_data=None):
+        return
+
+    @abc.abstractmethod
+    def full_data_received(self, extra_data=None):
+        return
+
+    @abc.abstractmethod
+    def production_failed(self, extra_data=None):
+        return
+
+
+class BasicSession(FileSession):
+    """ Basic session responsible for managing the connection and reacting to different types
+    of messages.
+    """
+
+    # Disconnect reasons
+    DCRProtocolVersion = "Protocol version"
+    DCRBadProtocol = "Bad protocol"
+    DCRTimeout = "Timeout"
+    DCRNoMoreMessages = "No more messages"
+
+    def __init__(self, conn):
+        """
+        Create new Session
+        :param Protocol conn: connection protocol implementation that this session should enhance.
+        """
+        Session.__init__(self, conn)
+        self.conn = conn
+
+        pp = conn.transport.getPeer()
+        self.address = pp.host
+        self.port = pp.port
+
+        self.last_message_time = time.time()
+        self._disconnect_sent = False
+        self._interpretation = {message.MessageDisconnect.TYPE: self._react_to_disconnect}
+        # Message interpretation - dictionary where keys are messages' types and values are functions that should
+        # be called after receiving specific message
+        self.conn.server.pending_sessions.add(self)
+
+    def interpret(self, msg):
+        """
+        React to specific message. Disconnect, if message type is unknown for that session.
+        :param Message msg: Message to interpret and react to.
+        :return None:
+        """
+        self.last_message_time = time.time()
+
+        if not self._check_msg(msg):
+            return
+
+        action = self._interpretation.get(msg.TYPE)
+        if action:
+            action(msg)
+        else:
+            self.disconnect(BasicSession.DCRBadProtocol)
+
+    def dropped(self):
+        """ Close connection """
+        self.conn.close()
+        try:
+            self.conn.server.pending_sessions.remove(self)
+        except KeyError:
+            pass
+
+    def close_now(self):
+        """ Close connection quickly without flushing buffors or waiting for producents. """
+        self.conn.close_now()
+        try:
+            self.conn.server.pending_sessions.remove(self)
+        except KeyError:
+            pass
+
+    def disconnect(self, reason):
+        """ Send "disconnect" message to the peer and drop the connection.
+        :param string reason: Reason for disconnecting. Should use global class disconnect reasons, eg. DCRBadProtocol
+        """
+        logger.info("Disconnecting {} : {} reason: {}".format(self.address, self.port, reason))
+        if self.conn.opened:
+            self._send_disconnect(reason)
+            self.dropped()
+
+    def send(self, message):
+        """ Send given message.
+        :param Message message: message to be sent.
+        """
+        # print "Sending to {}:{}: {}".format(self.address, self.port, message)
+
+        if not self.conn.send_message(message):
+            self.dropped()
+            return
+
+    def data_sent(self, extra_data=None):
+        """ All data that should be send in stream mode has been send.
+        :param dict|None extra_data: additional information that may be needed
+        """
+        if self.conn.producer:
+            self.conn.producer.close()
+            self.conn.producer = None
+
+    def production_failed(self, extra_data=None):
+        """ Producer encounter error and stopped sending data in stream mode
+        :param dict|None extra_data: additional information that may be needed
+        """
+        self.dropped()
+
+    def full_data_received(self, extra_data=None):
+        pass
+
+    def _send_disconnect(self, reason):
+        """ :param string reason: reason to disconnect """
+        if not self._disconnect_sent:
+            self._disconnect_sent = True
+            self.send(message.MessageDisconnect(reason=reason))
+
+    def _check_msg(self, msg):
+        if msg is None or not isinstance(msg, message.Message):
+            self.disconnect(BasicSession.DCRBadProtocol)
+            return False
+        return True
+
+    def _react_to_disconnect(self, msg):
+        logger.info("Disconnect reason: {}".format(msg.reason))
+        logger.info("Closing {} : {}".format(self.address, self.port))
+        self.dropped()
+
+
+class BasicSafeSession(BasicSession, SafeSession):
+    """ Enhance BasicSession with cryptographic operations logic (eg. accepting only encrypted or signed messages)
+    and connection verifications logic.
+    Cryptographic operation should be implemented in descendant class.
+    """
+
+    # Disconnect reasons
+    DCRUnverified = "Unverified connection"
+    DCRWrongEncryption = "Wrong encryption"
+
+    def __init__(self, conn):
+        BasicSession.__init__(self, conn)
+        self.key_id = 0
+        self.unverified_cnt = UNVERIFIED_CNT  # how many unverified messages can be stored before dropping connection
+        self.rand_val = get_random_float()  # TODO: change rand val to hashcash
+        self.verified = False
+        self.can_be_unverified = [message.MessageDisconnect.TYPE]  # React to message even if it's self.verified is set to False
+        self.can_be_unsigned = [message.MessageDisconnect.TYPE]  # React to message even if it's not signed.
+        self.can_be_not_encrypted = [message.MessageDisconnect.TYPE]  # React to message even if it's not encrypted.
+
+    # Simple session with no encryption and no signing
+    def sign(self, msg):
+        return msg
+
+    def verify(self, msg):
+        return True
+
+    def encrypt(self, data):
+        return data
+
+    def decrypt(self, data):
+        return data
+
+    def send(self, message, send_unverified=False):
+        """ Send given message if connection was verified or send_unverified option is set to True.
+        :param Message message: message to be sent.
+        :param boolean send_unverified: should message be sent even if the connection hasn't been verified yet?
+        """
+        if not self._can_send(message, send_unverified):
+            logger.info("Connection hasn't been verified yet, not sending message {} to {} {}"
+                        .format(message, self.address, self.port))
+            self.unverified_cnt -= 1
+            if self.unverified_cnt <= 0:
+                self.disconnect(BasicSafeSession.DCRUnverified)
+            return
+
+        BasicSession.send(self, message)
+
+    def _can_send(self, msg, send_unverified):
+        return self.verified or send_unverified or msg.TYPE in self.can_be_unverified
+
+    def _check_msg(self, msg):
+        if not BasicSession._check_msg(self, msg):
+            return False
+
+        type_ = msg.TYPE
+
+        if not self.verified and type_ not in self.can_be_unverified:
+            self.disconnect(BasicSafeSession.DCRUnverified)
+            return False
+
+        if not msg.encrypted and type_ not in self.can_be_not_encrypted:
+            self.disconnect(BasicSafeSession.DCRBadProtocol)
+            return False
+
+        if (type_ not in self.can_be_unsigned) and (not self.verify(msg)):
+            logger.info("Failed to verify message signature ({} from {}:{})"
+                         .format(msg, self.address, self.port))
+            self.disconnect(BasicSafeSession.DCRUnverified)
+            return False
+
+        return True
+