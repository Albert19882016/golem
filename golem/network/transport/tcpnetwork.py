import logging
import struct
import time
from ipaddress import ip_address

import golem_messages
from golem_messages import message
from twisted.internet.defer import maybeDeferred
from twisted.internet.endpoints import TCP4ServerEndpoint, \
<<<<<<< HEAD
    TCP4ClientEndpoint, TCP6ServerEndpoint, TCP6ClientEndpoint
from twisted.internet.error import ConnectionDone
=======
    TCP4ClientEndpoint, TCP6ServerEndpoint, TCP6ClientEndpoint, \
    HostnameEndpoint
from twisted.internet.interfaces import IPullProducer
from twisted.internet.protocol import connectionDone
from zope.interface import implementer
>>>>>>> 6daeff57

from golem.core.databuffer import DataBuffer
from golem.core.hostaddress import get_host_addresses
from golem.network.transport.limiter import CallRateLimiter
from .network import Network, SessionProtocol, IncomingProtocolFactoryWrapper, \
    OutgoingProtocolFactoryWrapper
from .spamprotector import SpamProtector

# Import helpers to this namespace
from .tcpnetwork_helpers import SocketAddress, TCPListenInfo  # noqa pylint: disable=unused-import
from .tcpnetwork_helpers import TCPListeningInfo, TCPConnectInfo  # noqa pylint: disable=unused-import

logger = logging.getLogger(__name__)

MAX_MESSAGE_SIZE = 2 * 1024 * 1024


###############
# TCP Network #
###############


class TCPNetwork(Network):

    def __init__(self, protocol_factory, use_ipv6=False, timeout=5,
                 limit_connection_rate=False):
        """
        TCP network information
        :param ProtocolFactory protocol_factory: Protocols should be at least
                                                 ServerProtocol implementation
        :param bool use_ipv6: *Default: False* should network use IPv6 server
                              endpoint?
        :param int timeout: *Default: 5*
        :return None:
        """
        from twisted.internet import reactor
        self.reactor = reactor
        self.incoming_protocol_factory = IncomingProtocolFactoryWrapper(
            protocol_factory)
        self.outgoing_protocol_factory = OutgoingProtocolFactoryWrapper(
            protocol_factory)
        self.use_ipv6 = use_ipv6
        self.timeout = timeout
        self.active_listeners = {}
        self.host_addresses = get_host_addresses()

        if limit_connection_rate:
            self.rate_limiter = CallRateLimiter()
        else:
            self.rate_limiter = None

    def connect(self, connect_info: TCPConnectInfo) -> None:
        """
        Connect network protocol factory to address from connect_info via TCP.
        """
        self.__try_to_connect_to_addresses(connect_info)

    def listen(self, listen_info: TCPListenInfo) -> None:
        """
        Listen with network protocol factory on a TCP socket
        specified by listen_info
        """
        self.__try_to_listen_on_port(listen_info)

    def stop_listening(self, listening_info):
        """
        Stop listening on a TCP socket specified by listening_info
        :param TCPListeningInfo listening_info:
        :param kwargs: any additional parameters
        :return None|Deferred:
        """
        port = listening_info.port
        listening_port = self.active_listeners.get(port)
        if listening_port:
            defer = maybeDeferred(listening_port.stopListening)

            if not defer.called:
                defer.addCallback(
                    TCPNetwork.__stop_listening_success,
                    listening_info.stopped_callback,
                )
                defer.addErrback(
                    TCPNetwork.__stop_listening_failure,
                    listening_info.stopped_errback,
                )
            del self.active_listeners[port]
            return defer
        else:
            logger.warning(
                "Can't stop listening on port %r, wasn't listening.",
                port,
            )
            TCPNetwork.__stop_listening_failure(
                None,
                listening_info.stopped_errback,
            )
            return None

    def __filter_host_addresses(self, addresses):
        result = []

        for sa in addresses:
            if sa.address in self.host_addresses\
                    and sa.port in self.active_listeners:
                logger.debug(
                    'Can\'t connect with self: %r:%r',
                    sa.address,
                    sa.port
                )
                continue
            result.append(sa)
        return result

    def __try_to_connect_to_addresses(self, connect_info: TCPConnectInfo):
        addresses = self.__filter_host_addresses(connect_info.socket_addresses)
        logger.debug('__try_to_connect_to_addresses(%r) filtered', addresses)

        if not addresses:
            logger.warning("No addresses for connection given")
            TCPNetwork.__call_failure_callback(connect_info.failure_callback)
            return

        if self.rate_limiter:
            self.rate_limiter.call(self.__try_to_connect_to_address,
                                   connect_info)
        else:
            self.__try_to_connect_to_address(connect_info)

    def __try_to_connect_to_address(self, connect_info: TCPConnectInfo):
        address = connect_info.socket_addresses[0].address
        port = connect_info.socket_addresses[0].port

        logger.debug("Connection to host %r: %r", address, port)

        use_ipv6 = connect_info.socket_addresses[0].ipv6
        use_hostname = connect_info.socket_addresses[0].hostname
        if use_ipv6:
            endpoint = TCP6ClientEndpoint(self.reactor, address, port,
                                          self.timeout)
        elif use_hostname:
            endpoint = HostnameEndpoint(self.reactor, address, port,
                                        self.timeout)
        else:
            endpoint = TCP4ClientEndpoint(self.reactor, address, port,
                                          self.timeout)

        defer = endpoint.connect(self.outgoing_protocol_factory)

        defer.addCallback(self.__connection_established,
                          self.__connection_to_address_established,
                          connect_info)
        defer.addErrback(self.__connection_failure,
                         self.__connection_to_address_failure,
                         connect_info)

    @staticmethod
    def __connection_established(conn, established_callback,
                                 connect_info: TCPConnectInfo):
        pp = conn.transport.getPeer()
        logger.debug("Connection established %r %r", pp.host, pp.port)
        TCPNetwork.__call_established_callback(
            established_callback,
            conn.session,
            connect_info,
        )

    @staticmethod
    def __connection_failure(err_desc, failure_callback,
                             connect_info: TCPConnectInfo):
        logger.debug("Connection failure. %r", err_desc)
        TCPNetwork.__call_failure_callback(failure_callback, connect_info)

    @staticmethod
    def __connection_to_address_established(conn,
                                            connect_info: TCPConnectInfo):
        TCPNetwork.__call_established_callback(
            connect_info.established_callback,
            conn,
        )

    def __connection_to_address_failure(self, connect_info: TCPConnectInfo):
        if len(connect_info.socket_addresses) > 1:
            connect_info.socket_addresses.pop(0)
            self.__try_to_connect_to_addresses(connect_info)
        else:
            TCPNetwork.__call_failure_callback(connect_info.failure_callback)

    def __try_to_listen_on_port(self, listen_info: TCPListenInfo):
        if self.use_ipv6:
            ep = TCP6ServerEndpoint(self.reactor, listen_info.port_start)
        else:
            ep = TCP4ServerEndpoint(self.reactor, listen_info.port_start)

        defer = ep.listen(self.incoming_protocol_factory)

        defer.addCallback(
            self.__listening_established,
            listen_info.established_callback,
        )
        defer.addErrback(
            self.__listening_failure,
            listen_info
        )

    def __listening_established(self, listening_port, established_callback):
        port = listening_port.getHost().port
        self.active_listeners[port] = listening_port
        TCPNetwork.__call_established_callback(
            established_callback,
            port,
        )

    def __listening_failure(self, err_desc, listen_info: TCPListenInfo):
        err = str(err_desc.value)
        logger.debug("Can't listen on port %r: %r", listen_info.port_start, err)
        if listen_info.port_start < listen_info.port_end:
            listen_info.port_start += 1
            self.__try_to_listen_on_port(listen_info)
        else:
            TCPNetwork.__call_failure_callback(listen_info.failure_callback)

    @staticmethod
    def __call_failure_callback(failure_callback, *args, **kwargs):
        if failure_callback is None:
            return
        failure_callback(*args, **kwargs)

    @staticmethod
    def __call_established_callback(established_callback, result, *args,
                                    **kwargs):
        if established_callback is None:
            return
        established_callback(result, *args, **kwargs)

    @staticmethod
    def __stop_listening_success(result, callback):
        if result:
            logger.info("Stop listening result %r", result)
        if callback is None:
            return
        callback()

    @staticmethod
    def __stop_listening_failure(fail, errback):
        logger.error("Can't stop listening %r", fail)
        TCPNetwork.__call_failure_callback(errback)

#############
# Protocols #
#############


class BasicProtocol(SessionProtocol):

    """Connection-oriented basic protocol for twisted, supports message
       serialization
    """

    def __init__(self):
        super().__init__()
        self.opened = False
        self.db = DataBuffer()
        self.spam_protector = SpamProtector()

    def send_message(self, msg):
        """
        Serialize and send message
        :param Message msg: message to send
        :return bool: return True if message has been send, False otherwise
        """
        if not self.opened:
            logger.warning("Send message %s failed - connection closed", msg)
            return False

        try:
            msg_to_send = self._prepare_msg_to_send(msg)
        except golem_messages.exceptions.SerializationError:
            logger.exception('Cannot serialize message: %s', msg)
            raise

        if msg_to_send is None:
            return False

        self.transport.getHandle()
        self.transport.write(msg_to_send)

        return True

    def close(self):
        """
        Close connection, after writing all pending
        (flush the write buffer and wait for producer to finish).
        :return None:
        """
        self.transport.loseConnection()

    def close_now(self):
        """
        Close connection ASAP, doesn't flush the write buffer or wait for
        the producer to finish
        :return:
        """
        self.opened = False
        self.transport.abortConnection()

    # Protocol functions
    def connectionMade(self):
        """Called when new connection is successfully opened"""
        SessionProtocol.connectionMade(self)
        self.opened = True

    def dataReceived(self, data):
        """Called when additional chunk of data
            is received from another peer"""
        if not self._can_receive():
            return

        if not self.session:
            logger.warning("No session argument in connection state")
            return

        self._interpret(data)

    def connectionLost(self, reason=ConnectionDone):
        """Called when connection is lost (for whatever reason)"""
        self.opened = False
        if self.session:
            self.session.dropped(reason)

        SessionProtocol.connectionLost(self, reason)

    # Protected functions
    def _prepare_msg_to_send(self, msg):
        ser_msg = golem_messages.dump(msg, None, None)

        db = DataBuffer()
        db.append_len_prefixed_bytes(ser_msg)
        return db.read_all()

    def _can_receive(self) -> bool:
        return self.opened and isinstance(self.db, DataBuffer)

    def _interpret(self, data):
        self.session.last_message_time = time.time()
        self.db.append_bytes(data)
        mess = self._data_to_messages()
        for m in mess:
            self.session.interpret(m)

    def _load_message(self, data):
        msg = golem_messages.load(data, None, None)
        logger.debug(
            'BasicProtocol._load_message(): received %r',
            msg,
        )
        return msg

    def _data_to_messages(self):
        messages = []

        for data in self.db.get_len_prefixed_bytes():
            if len(data) > MAX_MESSAGE_SIZE:
                logger.info(
                    'Ignoring huge message %dB from %r',
                    len(data),
                    self.transport.getPeer(),
                )
                continue

            try:
                if not self.spam_protector.check_msg(data):
                    continue
                msg = self._load_message(data)
            except golem_messages.exceptions.HeaderError as e:
                logger.debug(
                    "Invalid message header: %s from %s. Ignoring.",
                    e,
                    self.transport.getPeer(),
                )
                continue
            except golem_messages.exceptions.VersionMismatchError as e:
                logger.debug(
                    "Message version mismatch: %s from %s. Closing.",
                    e,
                    self.transport.getPeer(),
                )
                msg = message.base.Disconnect(
                    reason=message.base.Disconnect.REASON.ProtocolVersion,
                )
                self.send_message(msg)
                self.close()
                return []
            except golem_messages.exceptions.MessageError as e:
                logger.info("Failed to deserialize message (%r) %r", e, data)
                logger.debug(
                    "BasicProtocol._data_to_messages() failed %r",
                    data,
                    exc_info=True,
                )
                continue

            messages.append(msg)

        return messages


class ServerProtocol(BasicProtocol):
    """ Basic protocol connected to server instance
    """

    def __init__(self, server):
        """
        :param Server server: server instance
        :return None:
        """
        BasicProtocol.__init__(self)
        self.server = server

    # Protocol functions
    def connectionMade(self):
        """Called when new connection is successfully opened"""
        BasicProtocol.connectionMade(self)
        self.server.new_connection(self.session)

    def _can_receive(self) -> bool:
        if not self.opened:
            logger.warning("Protocol is closed")
            return False

        if not self.session and self.server:
            self.opened = False
            logger.warning('Peer for connection is None')
            return False

        return True


class SafeProtocol(ServerProtocol):
    """More advanced version of server protocol, support for serialization,
       encryption, decryption and signing messages
    """

    def _prepare_msg_to_send(self, msg):
        logger.debug('SafeProtocol._prepare_msg_to_send(%r)', msg)
        if self.session is None:
            logger.error("Wrong session, not sending message")
            return None

        serialized = golem_messages.dump(
            msg,
            self.session.my_private_key,
            self.session.theirs_public_key,
        )
        length = struct.pack("!L", len(serialized))
        return length + serialized

    def _load_message(self, data):
        msg = golem_messages.load(
            data,
            self.session.my_private_key,
            self.session.theirs_public_key,
        )
        logger.debug(
            'SafeProtocol._load_message(): received %r',
            msg,
        )
        return msg
<|MERGE_RESOLUTION|>--- conflicted
+++ resolved
@@ -1,486 +1,478 @@
-import logging
-import struct
-import time
-from ipaddress import ip_address
-
-import golem_messages
-from golem_messages import message
-from twisted.internet.defer import maybeDeferred
-from twisted.internet.endpoints import TCP4ServerEndpoint, \
-<<<<<<< HEAD
-    TCP4ClientEndpoint, TCP6ServerEndpoint, TCP6ClientEndpoint
-from twisted.internet.error import ConnectionDone
-=======
-    TCP4ClientEndpoint, TCP6ServerEndpoint, TCP6ClientEndpoint, \
-    HostnameEndpoint
-from twisted.internet.interfaces import IPullProducer
-from twisted.internet.protocol import connectionDone
-from zope.interface import implementer
->>>>>>> 6daeff57
-
-from golem.core.databuffer import DataBuffer
-from golem.core.hostaddress import get_host_addresses
-from golem.network.transport.limiter import CallRateLimiter
-from .network import Network, SessionProtocol, IncomingProtocolFactoryWrapper, \
-    OutgoingProtocolFactoryWrapper
-from .spamprotector import SpamProtector
-
-# Import helpers to this namespace
-from .tcpnetwork_helpers import SocketAddress, TCPListenInfo  # noqa pylint: disable=unused-import
-from .tcpnetwork_helpers import TCPListeningInfo, TCPConnectInfo  # noqa pylint: disable=unused-import
-
-logger = logging.getLogger(__name__)
-
-MAX_MESSAGE_SIZE = 2 * 1024 * 1024
-
-
-###############
-# TCP Network #
-###############
-
-
-class TCPNetwork(Network):
-
-    def __init__(self, protocol_factory, use_ipv6=False, timeout=5,
-                 limit_connection_rate=False):
-        """
-        TCP network information
-        :param ProtocolFactory protocol_factory: Protocols should be at least
-                                                 ServerProtocol implementation
-        :param bool use_ipv6: *Default: False* should network use IPv6 server
-                              endpoint?
-        :param int timeout: *Default: 5*
-        :return None:
-        """
-        from twisted.internet import reactor
-        self.reactor = reactor
-        self.incoming_protocol_factory = IncomingProtocolFactoryWrapper(
-            protocol_factory)
-        self.outgoing_protocol_factory = OutgoingProtocolFactoryWrapper(
-            protocol_factory)
-        self.use_ipv6 = use_ipv6
-        self.timeout = timeout
-        self.active_listeners = {}
-        self.host_addresses = get_host_addresses()
-
-        if limit_connection_rate:
-            self.rate_limiter = CallRateLimiter()
-        else:
-            self.rate_limiter = None
-
-    def connect(self, connect_info: TCPConnectInfo) -> None:
-        """
-        Connect network protocol factory to address from connect_info via TCP.
-        """
-        self.__try_to_connect_to_addresses(connect_info)
-
-    def listen(self, listen_info: TCPListenInfo) -> None:
-        """
-        Listen with network protocol factory on a TCP socket
-        specified by listen_info
-        """
-        self.__try_to_listen_on_port(listen_info)
-
-    def stop_listening(self, listening_info):
-        """
-        Stop listening on a TCP socket specified by listening_info
-        :param TCPListeningInfo listening_info:
-        :param kwargs: any additional parameters
-        :return None|Deferred:
-        """
-        port = listening_info.port
-        listening_port = self.active_listeners.get(port)
-        if listening_port:
-            defer = maybeDeferred(listening_port.stopListening)
-
-            if not defer.called:
-                defer.addCallback(
-                    TCPNetwork.__stop_listening_success,
-                    listening_info.stopped_callback,
-                )
-                defer.addErrback(
-                    TCPNetwork.__stop_listening_failure,
-                    listening_info.stopped_errback,
-                )
-            del self.active_listeners[port]
-            return defer
-        else:
-            logger.warning(
-                "Can't stop listening on port %r, wasn't listening.",
-                port,
-            )
-            TCPNetwork.__stop_listening_failure(
-                None,
-                listening_info.stopped_errback,
-            )
-            return None
-
-    def __filter_host_addresses(self, addresses):
-        result = []
-
-        for sa in addresses:
-            if sa.address in self.host_addresses\
-                    and sa.port in self.active_listeners:
-                logger.debug(
-                    'Can\'t connect with self: %r:%r',
-                    sa.address,
-                    sa.port
-                )
-                continue
-            result.append(sa)
-        return result
-
-    def __try_to_connect_to_addresses(self, connect_info: TCPConnectInfo):
-        addresses = self.__filter_host_addresses(connect_info.socket_addresses)
-        logger.debug('__try_to_connect_to_addresses(%r) filtered', addresses)
-
-        if not addresses:
-            logger.warning("No addresses for connection given")
-            TCPNetwork.__call_failure_callback(connect_info.failure_callback)
-            return
-
-        if self.rate_limiter:
-            self.rate_limiter.call(self.__try_to_connect_to_address,
-                                   connect_info)
-        else:
-            self.__try_to_connect_to_address(connect_info)
-
-    def __try_to_connect_to_address(self, connect_info: TCPConnectInfo):
-        address = connect_info.socket_addresses[0].address
-        port = connect_info.socket_addresses[0].port
-
-        logger.debug("Connection to host %r: %r", address, port)
-
-        use_ipv6 = connect_info.socket_addresses[0].ipv6
-        use_hostname = connect_info.socket_addresses[0].hostname
-        if use_ipv6:
-            endpoint = TCP6ClientEndpoint(self.reactor, address, port,
-                                          self.timeout)
-        elif use_hostname:
-            endpoint = HostnameEndpoint(self.reactor, address, port,
-                                        self.timeout)
-        else:
-            endpoint = TCP4ClientEndpoint(self.reactor, address, port,
-                                          self.timeout)
-
-        defer = endpoint.connect(self.outgoing_protocol_factory)
-
-        defer.addCallback(self.__connection_established,
-                          self.__connection_to_address_established,
-                          connect_info)
-        defer.addErrback(self.__connection_failure,
-                         self.__connection_to_address_failure,
-                         connect_info)
-
-    @staticmethod
-    def __connection_established(conn, established_callback,
-                                 connect_info: TCPConnectInfo):
-        pp = conn.transport.getPeer()
-        logger.debug("Connection established %r %r", pp.host, pp.port)
-        TCPNetwork.__call_established_callback(
-            established_callback,
-            conn.session,
-            connect_info,
-        )
-
-    @staticmethod
-    def __connection_failure(err_desc, failure_callback,
-                             connect_info: TCPConnectInfo):
-        logger.debug("Connection failure. %r", err_desc)
-        TCPNetwork.__call_failure_callback(failure_callback, connect_info)
-
-    @staticmethod
-    def __connection_to_address_established(conn,
-                                            connect_info: TCPConnectInfo):
-        TCPNetwork.__call_established_callback(
-            connect_info.established_callback,
-            conn,
-        )
-
-    def __connection_to_address_failure(self, connect_info: TCPConnectInfo):
-        if len(connect_info.socket_addresses) > 1:
-            connect_info.socket_addresses.pop(0)
-            self.__try_to_connect_to_addresses(connect_info)
-        else:
-            TCPNetwork.__call_failure_callback(connect_info.failure_callback)
-
-    def __try_to_listen_on_port(self, listen_info: TCPListenInfo):
-        if self.use_ipv6:
-            ep = TCP6ServerEndpoint(self.reactor, listen_info.port_start)
-        else:
-            ep = TCP4ServerEndpoint(self.reactor, listen_info.port_start)
-
-        defer = ep.listen(self.incoming_protocol_factory)
-
-        defer.addCallback(
-            self.__listening_established,
-            listen_info.established_callback,
-        )
-        defer.addErrback(
-            self.__listening_failure,
-            listen_info
-        )
-
-    def __listening_established(self, listening_port, established_callback):
-        port = listening_port.getHost().port
-        self.active_listeners[port] = listening_port
-        TCPNetwork.__call_established_callback(
-            established_callback,
-            port,
-        )
-
-    def __listening_failure(self, err_desc, listen_info: TCPListenInfo):
-        err = str(err_desc.value)
-        logger.debug("Can't listen on port %r: %r", listen_info.port_start, err)
-        if listen_info.port_start < listen_info.port_end:
-            listen_info.port_start += 1
-            self.__try_to_listen_on_port(listen_info)
-        else:
-            TCPNetwork.__call_failure_callback(listen_info.failure_callback)
-
-    @staticmethod
-    def __call_failure_callback(failure_callback, *args, **kwargs):
-        if failure_callback is None:
-            return
-        failure_callback(*args, **kwargs)
-
-    @staticmethod
-    def __call_established_callback(established_callback, result, *args,
-                                    **kwargs):
-        if established_callback is None:
-            return
-        established_callback(result, *args, **kwargs)
-
-    @staticmethod
-    def __stop_listening_success(result, callback):
-        if result:
-            logger.info("Stop listening result %r", result)
-        if callback is None:
-            return
-        callback()
-
-    @staticmethod
-    def __stop_listening_failure(fail, errback):
-        logger.error("Can't stop listening %r", fail)
-        TCPNetwork.__call_failure_callback(errback)
-
-#############
-# Protocols #
-#############
-
-
-class BasicProtocol(SessionProtocol):
-
-    """Connection-oriented basic protocol for twisted, supports message
-       serialization
-    """
-
-    def __init__(self):
-        super().__init__()
-        self.opened = False
-        self.db = DataBuffer()
-        self.spam_protector = SpamProtector()
-
-    def send_message(self, msg):
-        """
-        Serialize and send message
-        :param Message msg: message to send
-        :return bool: return True if message has been send, False otherwise
-        """
-        if not self.opened:
-            logger.warning("Send message %s failed - connection closed", msg)
-            return False
-
-        try:
-            msg_to_send = self._prepare_msg_to_send(msg)
-        except golem_messages.exceptions.SerializationError:
-            logger.exception('Cannot serialize message: %s', msg)
-            raise
-
-        if msg_to_send is None:
-            return False
-
-        self.transport.getHandle()
-        self.transport.write(msg_to_send)
-
-        return True
-
-    def close(self):
-        """
-        Close connection, after writing all pending
-        (flush the write buffer and wait for producer to finish).
-        :return None:
-        """
-        self.transport.loseConnection()
-
-    def close_now(self):
-        """
-        Close connection ASAP, doesn't flush the write buffer or wait for
-        the producer to finish
-        :return:
-        """
-        self.opened = False
-        self.transport.abortConnection()
-
-    # Protocol functions
-    def connectionMade(self):
-        """Called when new connection is successfully opened"""
-        SessionProtocol.connectionMade(self)
-        self.opened = True
-
-    def dataReceived(self, data):
-        """Called when additional chunk of data
-            is received from another peer"""
-        if not self._can_receive():
-            return
-
-        if not self.session:
-            logger.warning("No session argument in connection state")
-            return
-
-        self._interpret(data)
-
-    def connectionLost(self, reason=ConnectionDone):
-        """Called when connection is lost (for whatever reason)"""
-        self.opened = False
-        if self.session:
-            self.session.dropped(reason)
-
-        SessionProtocol.connectionLost(self, reason)
-
-    # Protected functions
-    def _prepare_msg_to_send(self, msg):
-        ser_msg = golem_messages.dump(msg, None, None)
-
-        db = DataBuffer()
-        db.append_len_prefixed_bytes(ser_msg)
-        return db.read_all()
-
-    def _can_receive(self) -> bool:
-        return self.opened and isinstance(self.db, DataBuffer)
-
-    def _interpret(self, data):
-        self.session.last_message_time = time.time()
-        self.db.append_bytes(data)
-        mess = self._data_to_messages()
-        for m in mess:
-            self.session.interpret(m)
-
-    def _load_message(self, data):
-        msg = golem_messages.load(data, None, None)
-        logger.debug(
-            'BasicProtocol._load_message(): received %r',
-            msg,
-        )
-        return msg
-
-    def _data_to_messages(self):
-        messages = []
-
-        for data in self.db.get_len_prefixed_bytes():
-            if len(data) > MAX_MESSAGE_SIZE:
-                logger.info(
-                    'Ignoring huge message %dB from %r',
-                    len(data),
-                    self.transport.getPeer(),
-                )
-                continue
-
-            try:
-                if not self.spam_protector.check_msg(data):
-                    continue
-                msg = self._load_message(data)
-            except golem_messages.exceptions.HeaderError as e:
-                logger.debug(
-                    "Invalid message header: %s from %s. Ignoring.",
-                    e,
-                    self.transport.getPeer(),
-                )
-                continue
-            except golem_messages.exceptions.VersionMismatchError as e:
-                logger.debug(
-                    "Message version mismatch: %s from %s. Closing.",
-                    e,
-                    self.transport.getPeer(),
-                )
-                msg = message.base.Disconnect(
-                    reason=message.base.Disconnect.REASON.ProtocolVersion,
-                )
-                self.send_message(msg)
-                self.close()
-                return []
-            except golem_messages.exceptions.MessageError as e:
-                logger.info("Failed to deserialize message (%r) %r", e, data)
-                logger.debug(
-                    "BasicProtocol._data_to_messages() failed %r",
-                    data,
-                    exc_info=True,
-                )
-                continue
-
-            messages.append(msg)
-
-        return messages
-
-
-class ServerProtocol(BasicProtocol):
-    """ Basic protocol connected to server instance
-    """
-
-    def __init__(self, server):
-        """
-        :param Server server: server instance
-        :return None:
-        """
-        BasicProtocol.__init__(self)
-        self.server = server
-
-    # Protocol functions
-    def connectionMade(self):
-        """Called when new connection is successfully opened"""
-        BasicProtocol.connectionMade(self)
-        self.server.new_connection(self.session)
-
-    def _can_receive(self) -> bool:
-        if not self.opened:
-            logger.warning("Protocol is closed")
-            return False
-
-        if not self.session and self.server:
-            self.opened = False
-            logger.warning('Peer for connection is None')
-            return False
-
-        return True
-
-
-class SafeProtocol(ServerProtocol):
-    """More advanced version of server protocol, support for serialization,
-       encryption, decryption and signing messages
-    """
-
-    def _prepare_msg_to_send(self, msg):
-        logger.debug('SafeProtocol._prepare_msg_to_send(%r)', msg)
-        if self.session is None:
-            logger.error("Wrong session, not sending message")
-            return None
-
-        serialized = golem_messages.dump(
-            msg,
-            self.session.my_private_key,
-            self.session.theirs_public_key,
-        )
-        length = struct.pack("!L", len(serialized))
-        return length + serialized
-
-    def _load_message(self, data):
-        msg = golem_messages.load(
-            data,
-            self.session.my_private_key,
-            self.session.theirs_public_key,
-        )
-        logger.debug(
-            'SafeProtocol._load_message(): received %r',
-            msg,
-        )
-        return msg
+import logging
+import struct
+import time
+
+import golem_messages
+from golem_messages import message
+from twisted.internet.defer import maybeDeferred
+from twisted.internet.endpoints import TCP4ServerEndpoint, \
+    TCP4ClientEndpoint, TCP6ServerEndpoint, TCP6ClientEndpoint, \
+    HostnameEndpoint
+from twisted.internet.error import ConnectionDone
+
+from golem.core.databuffer import DataBuffer
+from golem.core.hostaddress import get_host_addresses
+from golem.network.transport.limiter import CallRateLimiter
+from .network import Network, SessionProtocol, IncomingProtocolFactoryWrapper, \
+    OutgoingProtocolFactoryWrapper
+from .spamprotector import SpamProtector
+
+# Import helpers to this namespace
+from .tcpnetwork_helpers import SocketAddress, TCPListenInfo  # noqa pylint: disable=unused-import
+from .tcpnetwork_helpers import TCPListeningInfo, TCPConnectInfo  # noqa pylint: disable=unused-import
+
+logger = logging.getLogger(__name__)
+
+MAX_MESSAGE_SIZE = 2 * 1024 * 1024
+
+
+###############
+# TCP Network #
+###############
+
+
+class TCPNetwork(Network):
+
+    def __init__(self, protocol_factory, use_ipv6=False, timeout=5,
+                 limit_connection_rate=False):
+        """
+        TCP network information
+        :param ProtocolFactory protocol_factory: Protocols should be at least
+                                                 ServerProtocol implementation
+        :param bool use_ipv6: *Default: False* should network use IPv6 server
+                              endpoint?
+        :param int timeout: *Default: 5*
+        :return None:
+        """
+        from twisted.internet import reactor
+        self.reactor = reactor
+        self.incoming_protocol_factory = IncomingProtocolFactoryWrapper(
+            protocol_factory)
+        self.outgoing_protocol_factory = OutgoingProtocolFactoryWrapper(
+            protocol_factory)
+        self.use_ipv6 = use_ipv6
+        self.timeout = timeout
+        self.active_listeners = {}
+        self.host_addresses = get_host_addresses()
+
+        if limit_connection_rate:
+            self.rate_limiter = CallRateLimiter()
+        else:
+            self.rate_limiter = None
+
+    def connect(self, connect_info: TCPConnectInfo) -> None:
+        """
+        Connect network protocol factory to address from connect_info via TCP.
+        """
+        self.__try_to_connect_to_addresses(connect_info)
+
+    def listen(self, listen_info: TCPListenInfo) -> None:
+        """
+        Listen with network protocol factory on a TCP socket
+        specified by listen_info
+        """
+        self.__try_to_listen_on_port(listen_info)
+
+    def stop_listening(self, listening_info):
+        """
+        Stop listening on a TCP socket specified by listening_info
+        :param TCPListeningInfo listening_info:
+        :param kwargs: any additional parameters
+        :return None|Deferred:
+        """
+        port = listening_info.port
+        listening_port = self.active_listeners.get(port)
+        if listening_port:
+            defer = maybeDeferred(listening_port.stopListening)
+
+            if not defer.called:
+                defer.addCallback(
+                    TCPNetwork.__stop_listening_success,
+                    listening_info.stopped_callback,
+                )
+                defer.addErrback(
+                    TCPNetwork.__stop_listening_failure,
+                    listening_info.stopped_errback,
+                )
+            del self.active_listeners[port]
+            return defer
+        else:
+            logger.warning(
+                "Can't stop listening on port %r, wasn't listening.",
+                port,
+            )
+            TCPNetwork.__stop_listening_failure(
+                None,
+                listening_info.stopped_errback,
+            )
+            return None
+
+    def __filter_host_addresses(self, addresses):
+        result = []
+
+        for sa in addresses:
+            if sa.address in self.host_addresses\
+                    and sa.port in self.active_listeners:
+                logger.debug(
+                    'Can\'t connect with self: %r:%r',
+                    sa.address,
+                    sa.port
+                )
+                continue
+            result.append(sa)
+        return result
+
+    def __try_to_connect_to_addresses(self, connect_info: TCPConnectInfo):
+        addresses = self.__filter_host_addresses(connect_info.socket_addresses)
+        logger.debug('__try_to_connect_to_addresses(%r) filtered', addresses)
+
+        if not addresses:
+            logger.warning("No addresses for connection given")
+            TCPNetwork.__call_failure_callback(connect_info.failure_callback)
+            return
+
+        if self.rate_limiter:
+            self.rate_limiter.call(self.__try_to_connect_to_address,
+                                   connect_info)
+        else:
+            self.__try_to_connect_to_address(connect_info)
+
+    def __try_to_connect_to_address(self, connect_info: TCPConnectInfo):
+        address = connect_info.socket_addresses[0].address
+        port = connect_info.socket_addresses[0].port
+
+        logger.debug("Connection to host %r: %r", address, port)
+
+        use_ipv6 = connect_info.socket_addresses[0].ipv6
+        use_hostname = connect_info.socket_addresses[0].hostname
+        if use_ipv6:
+            endpoint = TCP6ClientEndpoint(self.reactor, address, port,
+                                          self.timeout)
+        elif use_hostname:
+            endpoint = HostnameEndpoint(self.reactor, address, port,
+                                        self.timeout)
+        else:
+            endpoint = TCP4ClientEndpoint(self.reactor, address, port,
+                                          self.timeout)
+
+        defer = endpoint.connect(self.outgoing_protocol_factory)
+
+        defer.addCallback(self.__connection_established,
+                          self.__connection_to_address_established,
+                          connect_info)
+        defer.addErrback(self.__connection_failure,
+                         self.__connection_to_address_failure,
+                         connect_info)
+
+    @staticmethod
+    def __connection_established(conn, established_callback,
+                                 connect_info: TCPConnectInfo):
+        pp = conn.transport.getPeer()
+        logger.debug("Connection established %r %r", pp.host, pp.port)
+        TCPNetwork.__call_established_callback(
+            established_callback,
+            conn.session,
+            connect_info,
+        )
+
+    @staticmethod
+    def __connection_failure(err_desc, failure_callback,
+                             connect_info: TCPConnectInfo):
+        logger.debug("Connection failure. %r", err_desc)
+        TCPNetwork.__call_failure_callback(failure_callback, connect_info)
+
+    @staticmethod
+    def __connection_to_address_established(conn,
+                                            connect_info: TCPConnectInfo):
+        TCPNetwork.__call_established_callback(
+            connect_info.established_callback,
+            conn,
+        )
+
+    def __connection_to_address_failure(self, connect_info: TCPConnectInfo):
+        if len(connect_info.socket_addresses) > 1:
+            connect_info.socket_addresses.pop(0)
+            self.__try_to_connect_to_addresses(connect_info)
+        else:
+            TCPNetwork.__call_failure_callback(connect_info.failure_callback)
+
+    def __try_to_listen_on_port(self, listen_info: TCPListenInfo):
+        if self.use_ipv6:
+            ep = TCP6ServerEndpoint(self.reactor, listen_info.port_start)
+        else:
+            ep = TCP4ServerEndpoint(self.reactor, listen_info.port_start)
+
+        defer = ep.listen(self.incoming_protocol_factory)
+
+        defer.addCallback(
+            self.__listening_established,
+            listen_info.established_callback,
+        )
+        defer.addErrback(
+            self.__listening_failure,
+            listen_info
+        )
+
+    def __listening_established(self, listening_port, established_callback):
+        port = listening_port.getHost().port
+        self.active_listeners[port] = listening_port
+        TCPNetwork.__call_established_callback(
+            established_callback,
+            port,
+        )
+
+    def __listening_failure(self, err_desc, listen_info: TCPListenInfo):
+        err = str(err_desc.value)
+        logger.debug("Can't listen on port %r: %r", listen_info.port_start, err)
+        if listen_info.port_start < listen_info.port_end:
+            listen_info.port_start += 1
+            self.__try_to_listen_on_port(listen_info)
+        else:
+            TCPNetwork.__call_failure_callback(listen_info.failure_callback)
+
+    @staticmethod
+    def __call_failure_callback(failure_callback, *args, **kwargs):
+        if failure_callback is None:
+            return
+        failure_callback(*args, **kwargs)
+
+    @staticmethod
+    def __call_established_callback(established_callback, result, *args,
+                                    **kwargs):
+        if established_callback is None:
+            return
+        established_callback(result, *args, **kwargs)
+
+    @staticmethod
+    def __stop_listening_success(result, callback):
+        if result:
+            logger.info("Stop listening result %r", result)
+        if callback is None:
+            return
+        callback()
+
+    @staticmethod
+    def __stop_listening_failure(fail, errback):
+        logger.error("Can't stop listening %r", fail)
+        TCPNetwork.__call_failure_callback(errback)
+
+#############
+# Protocols #
+#############
+
+
+class BasicProtocol(SessionProtocol):
+
+    """Connection-oriented basic protocol for twisted, supports message
+       serialization
+    """
+
+    def __init__(self):
+        super().__init__()
+        self.opened = False
+        self.db = DataBuffer()
+        self.spam_protector = SpamProtector()
+
+    def send_message(self, msg):
+        """
+        Serialize and send message
+        :param Message msg: message to send
+        :return bool: return True if message has been send, False otherwise
+        """
+        if not self.opened:
+            logger.warning("Send message %s failed - connection closed", msg)
+            return False
+
+        try:
+            msg_to_send = self._prepare_msg_to_send(msg)
+        except golem_messages.exceptions.SerializationError:
+            logger.exception('Cannot serialize message: %s', msg)
+            raise
+
+        if msg_to_send is None:
+            return False
+
+        self.transport.getHandle()
+        self.transport.write(msg_to_send)
+
+        return True
+
+    def close(self):
+        """
+        Close connection, after writing all pending
+        (flush the write buffer and wait for producer to finish).
+        :return None:
+        """
+        self.transport.loseConnection()
+
+    def close_now(self):
+        """
+        Close connection ASAP, doesn't flush the write buffer or wait for
+        the producer to finish
+        :return:
+        """
+        self.opened = False
+        self.transport.abortConnection()
+
+    # Protocol functions
+    def connectionMade(self):
+        """Called when new connection is successfully opened"""
+        SessionProtocol.connectionMade(self)
+        self.opened = True
+
+    def dataReceived(self, data):
+        """Called when additional chunk of data
+            is received from another peer"""
+        if not self._can_receive():
+            return
+
+        if not self.session:
+            logger.warning("No session argument in connection state")
+            return
+
+        self._interpret(data)
+
+    def connectionLost(self, reason=ConnectionDone):
+        """Called when connection is lost (for whatever reason)"""
+        self.opened = False
+        if self.session:
+            self.session.dropped(reason)
+
+        SessionProtocol.connectionLost(self, reason)
+
+    # Protected functions
+    def _prepare_msg_to_send(self, msg):
+        ser_msg = golem_messages.dump(msg, None, None)
+
+        db = DataBuffer()
+        db.append_len_prefixed_bytes(ser_msg)
+        return db.read_all()
+
+    def _can_receive(self) -> bool:
+        return self.opened and isinstance(self.db, DataBuffer)
+
+    def _interpret(self, data):
+        self.session.last_message_time = time.time()
+        self.db.append_bytes(data)
+        mess = self._data_to_messages()
+        for m in mess:
+            self.session.interpret(m)
+
+    def _load_message(self, data):
+        msg = golem_messages.load(data, None, None)
+        logger.debug(
+            'BasicProtocol._load_message(): received %r',
+            msg,
+        )
+        return msg
+
+    def _data_to_messages(self):
+        messages = []
+
+        for data in self.db.get_len_prefixed_bytes():
+            if len(data) > MAX_MESSAGE_SIZE:
+                logger.info(
+                    'Ignoring huge message %dB from %r',
+                    len(data),
+                    self.transport.getPeer(),
+                )
+                continue
+
+            try:
+                if not self.spam_protector.check_msg(data):
+                    continue
+                msg = self._load_message(data)
+            except golem_messages.exceptions.HeaderError as e:
+                logger.debug(
+                    "Invalid message header: %s from %s. Ignoring.",
+                    e,
+                    self.transport.getPeer(),
+                )
+                continue
+            except golem_messages.exceptions.VersionMismatchError as e:
+                logger.debug(
+                    "Message version mismatch: %s from %s. Closing.",
+                    e,
+                    self.transport.getPeer(),
+                )
+                msg = message.base.Disconnect(
+                    reason=message.base.Disconnect.REASON.ProtocolVersion,
+                )
+                self.send_message(msg)
+                self.close()
+                return []
+            except golem_messages.exceptions.MessageError as e:
+                logger.info("Failed to deserialize message (%r) %r", e, data)
+                logger.debug(
+                    "BasicProtocol._data_to_messages() failed %r",
+                    data,
+                    exc_info=True,
+                )
+                continue
+
+            messages.append(msg)
+
+        return messages
+
+
+class ServerProtocol(BasicProtocol):
+    """ Basic protocol connected to server instance
+    """
+
+    def __init__(self, server):
+        """
+        :param Server server: server instance
+        :return None:
+        """
+        BasicProtocol.__init__(self)
+        self.server = server
+
+    # Protocol functions
+    def connectionMade(self):
+        """Called when new connection is successfully opened"""
+        BasicProtocol.connectionMade(self)
+        self.server.new_connection(self.session)
+
+    def _can_receive(self) -> bool:
+        if not self.opened:
+            logger.warning("Protocol is closed")
+            return False
+
+        if not self.session and self.server:
+            self.opened = False
+            logger.warning('Peer for connection is None')
+            return False
+
+        return True
+
+
+class SafeProtocol(ServerProtocol):
+    """More advanced version of server protocol, support for serialization,
+       encryption, decryption and signing messages
+    """
+
+    def _prepare_msg_to_send(self, msg):
+        logger.debug('SafeProtocol._prepare_msg_to_send(%r)', msg)
+        if self.session is None:
+            logger.error("Wrong session, not sending message")
+            return None
+
+        serialized = golem_messages.dump(
+            msg,
+            self.session.my_private_key,
+            self.session.theirs_public_key,
+        )
+        length = struct.pack("!L", len(serialized))
+        return length + serialized
+
+    def _load_message(self, data):
+        msg = golem_messages.load(
+            data,
+            self.session.my_private_key,
+            self.session.theirs_public_key,
+        )
+        logger.debug(
+            'SafeProtocol._load_message(): received %r',
+            msg,
+        )
+        return msg