--- conflicted
+++ resolved
@@ -57,7 +57,6 @@
     def temp_file_name(self, name):
         return path.join(self.tempdir, name)
 
-<<<<<<< HEAD
     def additional_dir_content(self, file_num_list, dir_=None, results=None,
                                sub_dir=None):
         """
@@ -70,26 +69,6 @@
         :param file_num_list: list containing number of new files that should
             be created in this directory or list describing file_num_list for
             new inner directories
-=======
-    def additional_dir_content(
-            self,
-            file_num_list,
-            dir_=None,
-            results=None,
-            sub_dir=None
-            ):
-        """Create recursively additional temporary files in directories
-        in given directory
-
-        For example file_num_list in format [5, [2], [4, []]]
-        will create 5 files in self.tempdir directory,
-        and 2 subdirectories - first one will contain 2 tempfiles,
-        second will contain 4 tempfiles and an empty subdirectory
-        :param file_num_list: list containing number of new files that
-                              should be created in this directory or
-                              list describing file_num_list for new
-                              inner directories
->>>>>>> 670e6e4e
         :param dir_: directory in which files should be created
         :param results: list of created temporary files
         :return:
@@ -167,13 +146,5 @@
         absolute_files = [str(base_path / path) for path in self.PEP8_FILES]
 
         result = style.check_files(absolute_files)
-<<<<<<< HEAD
         self.assertEqual(result.total_errors, 0,
-                         "Found code style errors (and warnings).")
-=======
-        self.assertEqual(
-            result.total_errors,
-            0,
-            "Found code style errors (and warnings)."
-        )
->>>>>>> 670e6e4e
+                         "Found code style errors (and warnings).")