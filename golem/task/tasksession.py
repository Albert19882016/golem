--- conflicted
+++ resolved
@@ -1,1000 +1,983 @@
-import functools
-import hashlib
-import logging
-import os
-import pathlib
-import pickle
-import threading
-import time
-
-from golem_messages import message
-from twisted.internet import defer
-from twisted.internet import reactor
-from twisted.internet import threads
-
-from golem.core.async import AsyncRequest, async_run
-from golem.core.common import HandleAttributeError
-from golem.core.simpleserializer import CBORSerializer
-from golem.core.variables import PROTOCOL_CONST
-from golem.decorators import log_error
-from golem.docker.environment import DockerEnvironment
-from golem.model import Payment, Actor
-from golem.model import db
-from golem.network import history
-from golem.network.concent.client import ConcentRequest
-from golem.network.transport import tcpnetwork
-from golem.network.transport.session import BasicSafeSession
-from golem.resource.resource import decompress_dir
-from golem.resource.resourcehandshake import ResourceHandshakeSessionMixin
-from golem.task.taskbase import ResultType
-from golem.transactions.ethereum.ethereumpaymentskeeper import EthAccountInfo
-
-logger = logging.getLogger(__name__)
-
-
-def drop_after_attr_error(*args, **kwargs):
-    logger.warning("Attribute error occured(1)", exc_info=True)
-    args[0].dropped()
-
-
-def call_task_computer_and_drop_after_attr_error(*args, **kwargs):
-    logger.warning("Attribute error occured(2)", exc_info=True)
-    args[0].task_computer.session_closed()
-    args[0].dropped()
-
-
-def dropped_after():
-    def inner(f):
-        @functools.wraps(f)
-        def curry(self, *args, **kwargs):
-            result = f(self, *args, **kwargs)
-            self.dropped()
-            return result
-        return curry
-    return inner
-
-
-def compute_result_hash(task_result):
-    result_hash = hashlib.sha1()
-    if task_result.result_type == ResultType.FILES:
-        # task_result.result is an array of filenames
-        for filename in task_result.result:
-            p = pathlib.Path(filename)
-            logger.info(
-                'Computing checksum (%.3fMB) of %s',
-                p.stat().st_size / 2**20,
-                p
-            )
-            with open(filename, 'rb') as f:
-                while True:
-                    chunk = f.read(2**20)  # 1MB
-                    if not chunk:
-                        break
-                    result_hash.update(chunk)
-
-    else:
-        logger.info('Computing checksum of single result')
-        result_hash.update(task_result.result.encode('utf-8'))
-    return result_hash
-
-
-def deferred_compute_result_hash(task_result):
-    if reactor.running:
-        execute = threads.deferToThread
-    else:
-        logger.debug('Reactor not running. Switching to blocking call')
-        execute = defer.execute
-    return execute(compute_result_hash, task_result)
-
-
-class TaskSession(BasicSafeSession, ResourceHandshakeSessionMixin,
-                  history.IMessageHistoryProvider):
-    """ Session for Golem task network """
-
-    ConnectionStateType = tcpnetwork.FilesProtocol
-    handle_attr_error = HandleAttributeError(drop_after_attr_error)
-    handle_attr_error_with_task_computer = HandleAttributeError(
-        call_task_computer_and_drop_after_attr_error
-    )
-
-    def __init__(self, conn):
-        """
-        Create new Session
-        :param Protocol conn: connection protocol implementation that this
-                              session should enhance
-        :return:
-        """
-        BasicSafeSession.__init__(self, conn)
-        ResourceHandshakeSessionMixin.__init__(self)
-        self.task_server = self.conn.server
-        self.task_manager = self.task_server.task_manager
-        self.task_computer = self.task_server.task_computer
-        self.concent_service = self.task_server.client.concent_service
-        self.task_id = None  # current task id
-        self.subtask_id = None  # current subtask id
-        self.conn_id = None  # connection id
-        # key of a peer that communicates with us through middleman session
-        self.asking_node_key_id = None
-        # messages waiting to be send (because connection hasn't been
-        # verified yet)
-        self.msgs_to_send = []
-        # information about user that should be rewarded (or punished)
-        # for the result
-        self.result_owner = None
-        self.err_msg = None  # Keep track of errors
-        self.__set_msg_interpretations()
-
-        # self.threads = []
-    ########################
-    # BasicSession methods #
-    ########################
-
-    def interpret(self, msg):
-        """React to specific message. Disconnect, if message type is unknown
-           for that session. In middleman mode doesn't react to message, just
-           sends it to other open session.
-        :param Message msg: Message to interpret and react to.
-        :return None:
-        """
-        self.task_server.set_last_message(
-            "<-",
-            time.localtime(),
-            msg,
-            self.address,
-            self.port
-        )
-        BasicSafeSession.interpret(self, msg)
-
-    def dropped(self):
-        """ Close connection """
-        BasicSafeSession.dropped(self)
-        if self.task_server:
-            self.task_server.remove_task_session(self)
-            if self.key_id:
-                self.task_server.remove_resource_peer(self.task_id, self.key_id)
-
-    #######################
-    # SafeSession methods #
-    #######################
-
-    @property
-    def my_private_key(self):
-        if self.task_server is None:
-            logger.error("Task Server is None, can't sign a message.")
-            return None
-        return self.task_server.keys_auth.ecc.raw_privkey
-
-    ###################################
-    # IMessageHistoryProvider methods #
-    ###################################
-
-    def message_to_model(self, msg, local_role, remote_role):
-        task, subtask = self._task_subtask_from_message(msg, local_role)
-
-        return dict(
-            task=task,
-            subtask=subtask,
-            node=self.key_id,
-            msg_date=time.time(),
-            msg_cls=msg.__class__.__name__,
-            msg_data=pickle.dumps(msg),
-            local_role=local_role,
-            remote_role=remote_role,
-        )
-
-    def _task_subtask_from_message(self, msg, local_role):
-        task, subtask = None, None
-
-        if isinstance(msg, message.TaskToCompute):
-            definition = msg.compute_task_def
-            if definition:
-                task = definition.get('task_id')
-                subtask = definition.get('subtask_id')
-        else:
-            task = getattr(msg, 'task_id', None)
-            subtask = getattr(msg, 'subtask_id', None)
-            task = task or self._subtask_to_task(subtask, local_role)
-
-        return task, subtask
-
-    def _subtask_to_task(self, sid, local_role):
-        if not self.task_manager:
-            return None
-
-        if local_role == Actor.Provider:
-            return self.task_manager.comp_task_keeper.subtask_to_task.get(sid)
-        elif local_role == Actor.Requestor:
-            return self.task_manager.subtask2task_mapping.get(sid)
-
-    #######################
-    # FileSession methods #
-    #######################
-
-    def data_sent(self, extra_data):
-        """ All data that should be send in a stream mode has been send.
-        :param dict extra_data: additional information that may be needed
-        """
-        if extra_data and "subtask_id" in extra_data:
-            self.task_server.task_result_sent(extra_data["subtask_id"])
-        BasicSafeSession.data_sent(self, extra_data)
-        self.dropped()
-
-    def full_data_received(self, extra_data):
-        """Received all data in a stream mode (it may be task result or
-           resources for the task).
-        :param dict extra_data: additional information that may be needed
-        """
-        data_type = extra_data.get('data_type')
-        if data_type is None:
-            logger.error("Wrong full data received type")
-            self.dropped()
-            return
-        if data_type == "resource":
-            self.resource_received(extra_data)
-        elif data_type == "result":
-            self.result_received(extra_data)
-        else:
-            logger.error("Unknown data type {}".format(data_type))
-            self.conn.producer = None
-            self.dropped()
-
-    def resource_received(self, extra_data):
-        """ Inform server about received resource
-        :param dict extra_data: dictionary with information about received
-                                resource
-        """
-        file_sizes = extra_data.get('file_sizes')
-        if file_sizes is None:
-            logger.error("No file sizes given")
-            self.dropped()
-        file_size = file_sizes[0]
-        tmp_file = extra_data.get('file_received')[0]
-        if file_size > 0:
-            decompress_dir(extra_data.get('output_dir'), tmp_file)
-        task_id = extra_data.get('task_id')
-        if task_id:
-            self.task_computer.resource_given(task_id)
-        else:
-            logger.error("No task_id in extra_data for received File")
-        self.conn.producer = None
-        self.dropped()
-
-    @dropped_after()
-    def result_received(self, extra_data, decrypt=True):
-        """ Inform server about received result
-        :param dict extra_data: dictionary with information about
-                                received result
-        :param bool decrypt: tells whether result decryption should
-                             be performed
-        """
-        result = extra_data.get('result')
-        result_type = extra_data.get("result_type")
-        subtask_id = extra_data.get("subtask_id")
-
-        if not subtask_id:
-            logger.error("No task_id value in extra_data for received data ")
-            return
-
-        if result_type is None:
-            logger.error("No information about result_type for received data ")
-            self._reject_subtask_result(subtask_id)
-            return
-
-        if result_type == ResultType.DATA:
-            try:
-                if decrypt:
-                    result = self.decrypt(result)
-                result = CBORSerializer.loads(result)
-            except Exception as err:
-                logger.error("Can't load result data {}".format(err))
-                self._reject_subtask_result(subtask_id)
-                return
-
-        self.task_manager.computed_task_received(
-            subtask_id,
-            result,
-            result_type
-        )
-        if not self.task_manager.verify_subtask(subtask_id):
-            self._reject_subtask_result(subtask_id)
-            return
-
-        payment = self.task_server.accept_result(subtask_id, self.result_owner)
-        self.send(message.SubtaskResultAccepted(
-            subtask_id=subtask_id,
-            payment_ts=payment.processed_ts))
-
-    @log_error()
-    def inform_worker_about_payment(self, payment):
-        logger.debug('inform_worker_about_payment(%r)', payment)
-        if payment.details:
-            logger.debug('payment.details: %r', payment.details)
-        transaction_id = payment.details.tx
-        block_number = payment.details.block_number
-        msg = message.SubtaskPayment(
-            subtask_id=payment.subtask,
-            reward=payment.value,
-            transaction_id=transaction_id,
-            block_number=block_number
-        )
-        self.send(msg)
-
-    @log_error()
-    def request_payment(self, expected_income):
-        logger.debug('request_payment(%r)', expected_income)
-        msg = message.SubtaskPaymentRequest(
-            subtask_id=expected_income.subtask
-        )
-        self.send(msg)
-
-    def _reject_subtask_result(self, subtask_id):
-        self.task_server.reject_result(subtask_id, self.result_owner)
-        self.send_result_rejected(subtask_id)
-
-    def request_resource(self, task_id, resource_header):
-        """Ask for a resources for a given task. Task owner should compare
-           given resource header with resources for that task and send only
-           lacking / changed resources
-        :param uuid task_id:
-        :param ResourceHeader resource_header: description of resources
-                                               that current node has
-        :return:
-        """
-        self.send(
-            message.GetResource(
-                task_id=task_id,
-                resource_header=resource_header
-            )
-        )
-
-    # TODO address, port and eth_account should be in node_info
-    # (or shouldn't be here at all)
-    @defer.inlineCallbacks
-    def send_report_computed_task(
-            self,
-            task_result,
-            address,
-            port,
-            eth_account,
-            node_info):
-        """ Send task results after finished computations
-        :param WaitingTaskResult task_result: finished computations result
-                                              with additional information
-        :param str address: task result owner address
-        :param int port: task result owner port
-        :param str eth_account: ethereum address (bytes20) of task result owner
-        :param Node node_info: information about this node
-        :return:
-        """
-        if task_result.result_type == ResultType.DATA:
-            extra_data = []
-        elif task_result.result_type == ResultType.FILES:
-            extra_data = [os.path.basename(x) for x in task_result.result]
-        else:
-            logger.error(
-                "Unknown result type %r",
-                task_result.result_type
-            )
-            return
-        node_name = self.task_server.get_node_name()
-        try:
-            task_to_compute = history.MessageHistoryService.get_sync_as_message(
-                task=task_result.task_id,
-                subtask=task_result.subtask_id,
-                msg_cls='TaskToCompute',
-            )
-        except history.MessageNotFound:
-            task_to_compute = None
-            logger.info(
-                '[CONCENT] TaskToCompute not found for subtask: %r',
-                task_result.subtask_id,
-            )
-
-        report_computed_task = message.ReportComputedTask(
-            subtask_id=task_result.subtask_id,
-            result_type=task_result.result_type,
-            computation_time=task_result.computing_time,
-            node_name=node_name,
-            address=address,
-            port=port,
-            key_id=self.task_server.get_key_id(),
-            node_info=node_info,
-            eth_account=eth_account,
-            extra_data=extra_data)
-        report_computed_task.task_to_compute = task_to_compute
-        self.send(report_computed_task)
-
-<<<<<<< HEAD
-        # FIXME: Replace with changes introduced in develop post 0.11.0 release
-        if task_result.result_type != ResultType.DATA:
-            logger.debug('Result type %r is not supported by the '
-                         'Concent client', task_result.result_type)
-            return
-
-        msg_cls = message.ForceReportComputedTask
-        msg = msg_cls()
-=======
-        msg = message.ForceReportComputedTask()
->>>>>>> 3cc685a9
-        try:
-            task_to_compute = history.MessageHistoryService.get_sync_as_message(
-                task=task_result.task_id,
-                subtask=task_result.subtask_id,
-                msg_cls='TaskToCompute',
-            )
-        except history.MessageNotFound:
-            logger.warning(
-                '[CONCENT] Cannot create ForceReportComputedTask. '
-                'TaskToCompute message not found for task: %r subtask: %r',
-                task_result.task_id,
-                task_result.subtask_id,
-            )
-            return
-
-        msg.task_to_compute = task_to_compute
-<<<<<<< HEAD
-        msg.result_hash = 'sha1:' + hashlib.sha1(
-            task_result.result.encode('utf-8')
-        ).hexdigest()
-=======
-        result_hash = yield deferred_compute_result_hash(task_result)
-        msg.result_hash = 'sha1:' + result_hash.hexdigest()
->>>>>>> 3cc685a9
-        logger.debug('[CONCENT] ForceReport: %s', msg)
-
-        self.concent_service.submit(
-            ConcentRequest.build_key(
-                task_result.subtask_id,
-                msg.__class__.__name__,
-            ),
-            msg,
-        )
-
-    def send_task_failure(self, subtask_id, err_msg):
-        """ Inform task owner that an error occurred during task computation
-        :param str subtask_id:
-        :param err_msg: error message that occurred during computation
-        """
-        self.send(
-            message.TaskFailure(
-                subtask_id=subtask_id,
-                err=err_msg
-            )
-        )
-
-    def send_result_rejected(self, subtask_id):
-        """ Inform that result don't pass verification
-        :param str subtask_id: subtask that has wrong result
-        """
-        self.send(message.SubtaskResultRejected(subtask_id=subtask_id))
-
-    def send_hello(self):
-        """ Send first hello message, that should begin the communication """
-        self.send(
-            message.Hello(
-                client_key_id=self.task_server.get_key_id(),
-                rand_val=self.rand_val,
-                proto_id=PROTOCOL_CONST.ID
-            ),
-            send_unverified=True
-        )
-
-    def send_start_session_response(self, conn_id):
-        """Inform that this session was started as an answer for a request
-           to start task session
-        :param uuid conn_id: connection id for reference
-        """
-        self.send(message.StartSessionResponse(conn_id=conn_id))
-
-    #########################
-    # Reactions to messages #
-    #########################
-
-    def _react_to_want_to_compute_task(self, msg):
-        if self.task_server.should_accept_provider(self.key_id):
-
-            if self._handshake_required(self.key_id):
-                logger.warning('Cannot yet assign task for %r: resource '
-                               'handshake is required', self.key_id)
-                self._start_handshake(self.key_id)
-                return
-
-            elif self._handshake_in_progress(self.key_id):
-                logger.warning('Cannot yet assign task for %r: resource '
-                               'handshake is in progress', self.key_id)
-                return
-
-            ctd, wrong_task, wait = self.task_manager.get_next_subtask(
-                self.key_id, msg.node_name, msg.task_id, msg.perf_index,
-                msg.price, msg.max_resource_size, msg.max_memory_size,
-                msg.num_cores, self.address)
-        else:
-            ctd, wrong_task, wait = None, False, False
-
-        reasons = message.CannotAssignTask.REASON
-        if wrong_task:
-            self.send(
-                message.CannotAssignTask(
-                    task_id=msg.task_id,
-                    reason=reasons.NotMyTask,
-                )
-            )
-            self.dropped()
-        elif ctd:
-            msg = message.tasks.TaskToCompute(
-                compute_task_def=ctd,
-                requestor_id=ctd['task_owner']['key'],
-                provider_id=self.key_id,
-            )
-            self.send(msg)
-        elif wait:
-            self.send(message.WaitingForResults())
-        else:
-            self.send(
-                message.CannotAssignTask(
-                    task_id=msg.task_id,
-                    reason=reasons.NoMoreSubtasks,
-                )
-            )
-            self.dropped()
-
-    @handle_attr_error_with_task_computer
-    @history.provider_history
-    def _react_to_task_to_compute(self, msg):
-        if msg.compute_task_def is None:
-            logger.debug('TaskToCompute without ctd: %r', msg)
-            self.task_computer.session_closed()
-            self.dropped()
-            return
-        if self._check_ctd_params(msg.compute_task_def)\
-                and self._set_env_params(msg.compute_task_def)\
-                and self.task_manager.comp_task_keeper.receive_subtask(msg.compute_task_def):  # noqa
-            self.task_server.add_task_session(
-                msg.compute_task_def['subtask_id'], self
-            )
-            self.task_computer.task_given(msg.compute_task_def)
-        else:
-            self.send(
-                message.CannotComputeTask(
-                    subtask_id=msg.compute_task_def['subtask_id'],
-                    reason=self.err_msg
-                )
-            )
-            self.task_computer.session_closed()
-            self.dropped()
-
-    def _react_to_waiting_for_results(self, _):
-        self.task_computer.session_closed()
-        if not self.msgs_to_send:
-            self.disconnect(message.Disconnect.REASON.NoMoreMessages)
-
-    def _react_to_cannot_compute_task(self, msg):
-        if self.task_manager.get_node_id_for_subtask(msg.subtask_id) == self.key_id:  # noqa
-            self.task_manager.task_computation_failure(
-                msg.subtask_id,
-                'Task computation rejected: {}'.format(msg.reason)
-            )
-        self.dropped()
-
-    @history.provider_history
-    def _react_to_cannot_assign_task(self, msg):
-        self.task_computer.task_request_rejected(msg.task_id, msg.reason)
-        self.task_server.remove_task_header(msg.task_id)
-        self.task_computer.session_closed()
-        self.dropped()
-
-    def _react_to_report_computed_task(self, msg):
-        if msg.subtask_id in self.task_manager.subtask2task_mapping:
-            self.task_server.receive_subtask_computation_time(
-                msg.subtask_id,
-                msg.computation_time
-            )
-            self.result_owner = EthAccountInfo(
-                msg.key_id,
-                msg.port,
-                msg.address,
-                msg.node_name,
-                msg.node_info,
-                msg.eth_account
-            )
-            self.send(message.GetTaskResult(subtask_id=msg.subtask_id))
-        else:
-            self.dropped()
-
-    @history.provider_history
-    def _react_to_get_task_result(self, msg):
-        res = self.task_server.get_waiting_task_result(msg.subtask_id)
-        if res is None:
-            return
-
-        res.already_sending = True
-        return self.__send_result_hash(res)
-
-    def _react_to_task_result_hash(self, msg):
-        secret = msg.secret
-        content_hash = msg.multihash
-        subtask_id = msg.subtask_id
-        client_options = self.task_server.get_download_options(self.key_id,
-                                                               self.address)
-
-        task_id = self.task_manager.subtask2task_mapping.get(subtask_id, None)
-        task = self.task_manager.tasks.get(task_id, None)
-        output_dir = task.tmp_dir if hasattr(task, 'tmp_dir') else None
-
-        if not task:
-            logger.error(
-                "Task result received with unknown subtask_id: %r",
-                subtask_id
-            )
-            return
-
-        logger.debug(
-            "Task result hash received: %r from %r:%r (options: %r)",
-            content_hash,
-            self.address,
-            self.port,
-            client_options
-        )
-
-        def on_success(extracted_pkg, *args, **kwargs):
-            extra_data = extracted_pkg.to_extra_data()
-            logger.debug("Task result extracted {}"
-                         .format(extracted_pkg.__dict__))
-            self.result_received(extra_data, decrypt=False)
-
-        def on_error(exc, *args, **kwargs):
-            logger.error("Task result error: {} ({})"
-                         .format(subtask_id, exc or "unspecified"))
-            self.send_result_rejected(subtask_id)
-            self.task_server.reject_result(subtask_id, self.result_owner)
-            self.task_manager.task_computation_failure(
-                subtask_id,
-                'Error downloading task result'
-            )
-            self.dropped()
-
-        self.task_manager.task_result_incoming(subtask_id)
-        self.task_manager.task_result_manager.pull_package(
-            content_hash,
-            task_id,
-            subtask_id,
-            secret,
-            success=on_success,
-            error=on_error,
-            client_options=client_options,
-            output_dir=output_dir
-        )
-
-    def _react_to_get_resource(self, msg):
-        # self.last_resource_msg = msg
-        key_id = self.task_server.get_key_id()
-        task_id = msg.task_id
-
-        resources = self.task_server.get_resources(task_id)
-        options = self.task_server.get_share_options(task_id, key_id)
-
-        self.send(message.ResourceList(
-            resources=resources,
-            options=options
-        ))
-
-    @history.provider_history
-    def _react_to_subtask_result_accepted(self, msg):
-        self.task_server.subtask_accepted(msg.subtask_id, msg.payment_ts)
-        self.dropped()
-
-    @history.provider_history
-    def _react_to_subtask_result_rejected(self, msg):
-        self.task_server.subtask_rejected(msg.subtask_id)
-        self.dropped()
-
-    def _react_to_task_failure(self, msg):
-        self.task_server.subtask_failure(msg.subtask_id, msg.err)
-        self.dropped()
-
-    def _react_to_delta_parts(self, msg):
-        self.task_computer.wait_for_resources(self.task_id, msg.delta_header)
-        self.task_server.pull_resources(self.task_id, msg.parts)
-        self.task_server.add_resource_peer(
-            msg.node_name,
-            msg.address,
-            msg.port,
-            self.key_id,
-            msg.node_info
-        )
-
-    def _react_to_resource_list(self, msg):
-        resource_manager = self.task_server.client.resource_server.resource_manager  # noqa
-        resources = resource_manager.from_wire(msg.resources)
-
-        client_options = self.task_server.get_download_options(self.key_id,
-                                                               self.address)
-
-        self.task_computer.wait_for_resources(self.task_id, resources)
-        self.task_server.pull_resources(self.task_id, resources,
-                                        client_options=client_options)
-
-    def _react_to_hello(self, msg):
-        super()._react_to_hello(msg)
-        if not self.conn.opened:
-            return
-        send_hello = False
-
-        if self.key_id == 0:
-            self.key_id = msg.client_key_id
-            send_hello = True
-
-        if msg.proto_id != PROTOCOL_CONST.ID:
-            logger.info(
-                "Task protocol version mismatch %r (msg) vs %r (local)",
-                msg.proto_id,
-                PROTOCOL_CONST.ID
-            )
-            self.disconnect(message.Disconnect.REASON.ProtocolVersion)
-            return
-
-        if send_hello:
-            self.send_hello()
-        self.send(
-            message.RandVal(rand_val=msg.rand_val),
-            send_unverified=True
-        )
-
-    def _react_to_rand_val(self, msg):
-        if self.rand_val == msg.rand_val:
-            self.verified = True
-            self.task_server.verified_conn(self.conn_id, )
-            for msg in self.msgs_to_send:
-                self.send(msg)
-            self.msgs_to_send = []
-        else:
-            self.disconnect(message.Disconnect.REASON.Unverified)
-
-    def _react_to_start_session_response(self, msg):
-        self.task_server.respond_to(self.key_id, self, msg.conn_id)
-
-    @history.provider_history
-    def _react_to_subtask_payment(self, msg):
-        if msg.transaction_id is None:
-            logger.debug(
-                'PAYMENT PENDING %r for %r',
-                msg.reward,
-                msg.subtask_id
-            )
-            return
-        if msg.block_number is None:
-            logger.debug(
-                'PAYMENT NOT MINED: %r for %r tid: %r',
-                msg.reward,
-                msg.subtask_id,
-                msg.transaction_id
-            )
-            return
-
-        # reward_for_subtask_paid -> ethereum incomes keeper requires
-        # being sync with blockchain
-        # run it in separate thread to prevent hanging the main thread
-        thread = threading.Thread(
-            target=self.task_server.reward_for_subtask_paid,
-            args=(),
-            kwargs={
-                'subtask_id': msg.subtask_id,
-                'reward': msg.reward,
-                'transaction_id': msg.transaction_id,
-                'block_number': msg.block_number
-            }
-        )
-        thread.daemon = True                            # Daemonize thread
-        thread.start()                                  # Start the execution
-
-    def _react_to_subtask_payment_request(self, msg):
-        logger.debug('_react_to_subtask_payment_request: %r', msg)
-        try:
-            with db.atomic():
-                payment = Payment.get(Payment.subtask == msg.subtask_id)
-        except Payment.DoesNotExist:
-            logger.info('PAYMENT DOES NOT EXIST YET %r', msg.subtask_id)
-            return
-        self.inform_worker_about_payment(payment)
-
-    @history.provider_history
-    def _react_to_ack_report_computed_task(self, msg):
-        keeper = self.task_manager.comp_task_keeper
-        if keeper.check_task_owner_by_subtask(self.key_id, msg.subtask_id):
-            logger.debug("Requestor '%r' accepted the computed subtask '%r' "
-                         "report", self.key_id, msg.subtask_id)
-
-            self.concent_service.cancel(
-                ConcentRequest.build_key(msg.subtask_id,
-                                         'ForceReportComputedTask')
-            )
-        else:
-            logger.warning("Requestor '%r' acknowledged a computed task report "
-                           "of an unknown task (subtask_id='%s')",
-                           self.key_id, msg.subtask_id)
-
-    @history.provider_history
-    def _react_to_reject_report_computed_task(self, msg):
-        keeper = self.task_manager.comp_task_keeper
-        if keeper.check_task_owner_by_subtask(self.key_id, msg.subtask_id):
-            logger.info("Requestor '%r' rejected the computed subtask '%r' "
-                        "report", self.key_id, msg.subtask_id)
-
-            self.concent_service.cancel(
-                ConcentRequest.build_key(msg.subtask_id,
-                                         'ForceReportComputedTask')
-            )
-        else:
-            logger.warning("Requestor '%r' rejected a computed task report of"
-                           "an unknown task (subtask_id='%s')",
-                           self.key_id, msg.subtask_id)
-
-    def send(self, msg, send_unverified=False):
-        if not self.verified and not send_unverified:
-            self.msgs_to_send.append(msg)
-            return
-        BasicSafeSession.send(self, msg, send_unverified=send_unverified)
-        self.task_server.set_last_message(
-            "->",
-            time.localtime(),
-            msg,
-            self.address,
-            self.port
-        )
-
-    def _check_ctd_params(self, ctd):
-        reasons = message.CannotComputeTask.REASON
-        if ctd['key_id'] != self.key_id\
-                or ctd['task_owner']['key'] != self.key_id:
-            self.err_msg = reasons.WrongKey
-            return False
-        if not tcpnetwork.SocketAddress.is_proper_address(
-                ctd['return_address'],
-                ctd['return_port']):
-            self.err_msg = reasons.WrongAddress
-            return False
-        return True
-
-    def _set_env_params(self, ctd):
-        environment = self.task_manager.comp_task_keeper.get_task_env(ctd['task_id'])  # noqa
-        env = self.task_server.get_environment_by_id(environment)
-        reasons = message.CannotComputeTask.REASON
-        if not env:
-            self.err_msg = reasons.WrongEnvironment
-            return False
-
-        if isinstance(env, DockerEnvironment):
-            if not self.__check_docker_images(ctd, env):
-                return False
-
-        if not env.allow_custom_main_program_file:
-            ctd['src_code'] = env.get_source_code()
-
-        if not ctd['src_code']:
-            self.err_msg = reasons.NoSourceCode
-            return False
-
-        return True
-
-    def __check_docker_images(self, ctd, env):
-        for image in ctd['docker_images']:
-            for env_image in env.docker_images:
-                if env_image.cmp_name_and_tag(image):
-                    ctd['docker_images'] = [image]
-                    return True
-
-        reasons = message.CannotComputeTask.REASON
-        self.err_msg = reasons.WrongDockerImages
-        return False
-
-    def __send_result_hash(self, res):
-        task_result_manager = self.task_manager.task_result_manager
-        client_options = self.task_server.get_share_options(res.task_id,
-                                                            self.key_id)
-
-        subtask_id = res.subtask_id
-        secret = task_result_manager.gen_secret()
-
-        def success(result):
-            result_hash, result_path = result
-            logger.debug(
-                "Task session: sending task result hash: %r (%r)",
-                result_hash, result_path
-            )
-
-            self.send(
-                message.TaskResultHash(
-                    subtask_id=subtask_id,
-                    multihash=result_hash,
-                    secret=secret,
-                    options=client_options
-                )
-            )
-
-        def error(exc):
-            logger.error(
-                "Couldn't create a task result package for subtask %r: %r",
-                res.subtask_id,
-                exc
-            )
-
-            if isinstance(exc, EnvironmentError):
-                self.task_server.retry_sending_task_result(subtask_id)
-            else:
-                self.send_task_failure(subtask_id, '{}'.format(exc))
-                self.task_server.task_result_sent(subtask_id)
-
-            self.dropped()
-
-        request = AsyncRequest(task_result_manager.create,
-                               self.task_server.node, res,
-                               key_or_secret=secret)
-
-        return async_run(request, success=success, error=error)
-
-    def __receive_data_result(self, msg):
-        extra_data = {
-            "subtask_id": msg.subtask_id,
-            "result_type": msg.result_type,
-            "data_type": "result"
-        }
-        self.conn.consumer = tcpnetwork.DecryptDataConsumer(self, extra_data)
-        self.conn.stream_mode = True
-        self.subtask_id = msg.subtask_id
-
-    def __receive_files_result(self, msg):
-        extra_data = {
-            "subtask_id": msg.subtask_id,
-            "result_type": msg.result_type,
-            "data_type": "result"
-        }
-        output_dir = self.task_manager.dir_manager.get_task_temporary_dir(
-            self.task_manager.get_task_id(msg.subtask_id), create=False
-        )
-        self.conn.consumer = tcpnetwork.DecryptFileConsumer(
-            msg.extra_data,
-            output_dir,
-            self,
-            extra_data
-        )
-        self.conn.stream_mode = True
-        self.subtask_id = msg.subtask_id
-
-    def __set_msg_interpretations(self):
-        self._interpretation.update({
-            message.WantToComputeTask.TYPE: self._react_to_want_to_compute_task,
-            message.TaskToCompute.TYPE: self._react_to_task_to_compute,
-            message.CannotAssignTask.TYPE: self._react_to_cannot_assign_task,
-            message.CannotComputeTask.TYPE: self._react_to_cannot_compute_task,
-            message.ReportComputedTask.TYPE: self._react_to_report_computed_task,  # noqa
-            message.GetTaskResult.TYPE: self._react_to_get_task_result,
-            message.TaskResultHash.TYPE: self._react_to_task_result_hash,
-            message.GetResource.TYPE: self._react_to_get_resource,
-            message.ResourceList.TYPE: self._react_to_resource_list,
-            message.SubtaskResultAccepted.TYPE: self._react_to_subtask_result_accepted,  # noqa
-            message.SubtaskResultRejected.TYPE: self._react_to_subtask_result_rejected,  # noqa
-            message.TaskFailure.TYPE: self._react_to_task_failure,
-            message.DeltaParts.TYPE: self._react_to_delta_parts,
-            message.Hello.TYPE: self._react_to_hello,
-            message.RandVal.TYPE: self._react_to_rand_val,
-            message.StartSessionResponse.TYPE: self._react_to_start_session_response,  # noqa
-            message.WaitingForResults.TYPE: self._react_to_waiting_for_results,  # noqa
-            message.SubtaskPayment.TYPE: self._react_to_subtask_payment,
-            message.SubtaskPaymentRequest.TYPE: self._react_to_subtask_payment_request,  # noqa
-
-            # Concent messages
-            message.AckReportComputedTask.TYPE:
-                self._react_to_ack_report_computed_task,
-            message.RejectReportComputedTask.TYPE:
-                self._react_to_reject_report_computed_task,
-        })
-
-        # self.can_be_not_encrypted.append(message.Hello.TYPE)
-        self.can_be_unverified.extend(
-            [
-                message.Hello.TYPE,
-                message.RandVal.TYPE,
-                message.ChallengeSolution.TYPE
-            ]
-        )
-        self.can_be_not_encrypted.extend([message.Hello.TYPE])
+import functools
+import hashlib
+import logging
+import os
+import pathlib
+import pickle
+import threading
+import time
+
+from golem_messages import message
+from twisted.internet import defer
+from twisted.internet import reactor
+from twisted.internet import threads
+
+from golem.core.async import AsyncRequest, async_run
+from golem.core.common import HandleAttributeError
+from golem.core.simpleserializer import CBORSerializer
+from golem.core.variables import PROTOCOL_CONST
+from golem.decorators import log_error
+from golem.docker.environment import DockerEnvironment
+from golem.model import Payment, Actor
+from golem.model import db
+from golem.network import history
+from golem.network.concent.client import ConcentRequest
+from golem.network.transport import tcpnetwork
+from golem.network.transport.session import BasicSafeSession
+from golem.resource.resource import decompress_dir
+from golem.resource.resourcehandshake import ResourceHandshakeSessionMixin
+from golem.task.taskbase import ResultType
+from golem.transactions.ethereum.ethereumpaymentskeeper import EthAccountInfo
+
+logger = logging.getLogger(__name__)
+
+
+def drop_after_attr_error(*args, **kwargs):
+    logger.warning("Attribute error occured(1)", exc_info=True)
+    args[0].dropped()
+
+
+def call_task_computer_and_drop_after_attr_error(*args, **kwargs):
+    logger.warning("Attribute error occured(2)", exc_info=True)
+    args[0].task_computer.session_closed()
+    args[0].dropped()
+
+
+def dropped_after():
+    def inner(f):
+        @functools.wraps(f)
+        def curry(self, *args, **kwargs):
+            result = f(self, *args, **kwargs)
+            self.dropped()
+            return result
+        return curry
+    return inner
+
+
+def compute_result_hash(task_result):
+    result_hash = hashlib.sha1()
+    if task_result.result_type == ResultType.FILES:
+        # task_result.result is an array of filenames
+        for filename in task_result.result:
+            p = pathlib.Path(filename)
+            logger.info(
+                'Computing checksum (%.3fMB) of %s',
+                p.stat().st_size / 2**20,
+                p
+            )
+            with open(filename, 'rb') as f:
+                while True:
+                    chunk = f.read(2**20)  # 1MB
+                    if not chunk:
+                        break
+                    result_hash.update(chunk)
+
+    else:
+        logger.info('Computing checksum of single result')
+        result_hash.update(task_result.result.encode('utf-8'))
+    return result_hash
+
+
+def deferred_compute_result_hash(task_result):
+    if reactor.running:
+        execute = threads.deferToThread
+    else:
+        logger.debug('Reactor not running. Switching to blocking call')
+        execute = defer.execute
+    return execute(compute_result_hash, task_result)
+
+
+class TaskSession(BasicSafeSession, ResourceHandshakeSessionMixin,
+                  history.IMessageHistoryProvider):
+    """ Session for Golem task network """
+
+    ConnectionStateType = tcpnetwork.FilesProtocol
+    handle_attr_error = HandleAttributeError(drop_after_attr_error)
+    handle_attr_error_with_task_computer = HandleAttributeError(
+        call_task_computer_and_drop_after_attr_error
+    )
+
+    def __init__(self, conn):
+        """
+        Create new Session
+        :param Protocol conn: connection protocol implementation that this
+                              session should enhance
+        :return:
+        """
+        BasicSafeSession.__init__(self, conn)
+        ResourceHandshakeSessionMixin.__init__(self)
+        self.task_server = self.conn.server
+        self.task_manager = self.task_server.task_manager
+        self.task_computer = self.task_server.task_computer
+        self.concent_service = self.task_server.client.concent_service
+        self.task_id = None  # current task id
+        self.subtask_id = None  # current subtask id
+        self.conn_id = None  # connection id
+        # key of a peer that communicates with us through middleman session
+        self.asking_node_key_id = None
+        # messages waiting to be send (because connection hasn't been
+        # verified yet)
+        self.msgs_to_send = []
+        # information about user that should be rewarded (or punished)
+        # for the result
+        self.result_owner = None
+        self.err_msg = None  # Keep track of errors
+        self.__set_msg_interpretations()
+
+        # self.threads = []
+    ########################
+    # BasicSession methods #
+    ########################
+
+    def interpret(self, msg):
+        """React to specific message. Disconnect, if message type is unknown
+           for that session. In middleman mode doesn't react to message, just
+           sends it to other open session.
+        :param Message msg: Message to interpret and react to.
+        :return None:
+        """
+        self.task_server.set_last_message(
+            "<-",
+            time.localtime(),
+            msg,
+            self.address,
+            self.port
+        )
+        BasicSafeSession.interpret(self, msg)
+
+    def dropped(self):
+        """ Close connection """
+        BasicSafeSession.dropped(self)
+        if self.task_server:
+            self.task_server.remove_task_session(self)
+            if self.key_id:
+                self.task_server.remove_resource_peer(self.task_id, self.key_id)
+
+    #######################
+    # SafeSession methods #
+    #######################
+
+    @property
+    def my_private_key(self):
+        if self.task_server is None:
+            logger.error("Task Server is None, can't sign a message.")
+            return None
+        return self.task_server.keys_auth.ecc.raw_privkey
+
+    ###################################
+    # IMessageHistoryProvider methods #
+    ###################################
+
+    def message_to_model(self, msg, local_role, remote_role):
+        task, subtask = self._task_subtask_from_message(msg, local_role)
+
+        return dict(
+            task=task,
+            subtask=subtask,
+            node=self.key_id,
+            msg_date=time.time(),
+            msg_cls=msg.__class__.__name__,
+            msg_data=pickle.dumps(msg),
+            local_role=local_role,
+            remote_role=remote_role,
+        )
+
+    def _task_subtask_from_message(self, msg, local_role):
+        task, subtask = None, None
+
+        if isinstance(msg, message.TaskToCompute):
+            definition = msg.compute_task_def
+            if definition:
+                task = definition.get('task_id')
+                subtask = definition.get('subtask_id')
+        else:
+            task = getattr(msg, 'task_id', None)
+            subtask = getattr(msg, 'subtask_id', None)
+            task = task or self._subtask_to_task(subtask, local_role)
+
+        return task, subtask
+
+    def _subtask_to_task(self, sid, local_role):
+        if not self.task_manager:
+            return None
+
+        if local_role == Actor.Provider:
+            return self.task_manager.comp_task_keeper.subtask_to_task.get(sid)
+        elif local_role == Actor.Requestor:
+            return self.task_manager.subtask2task_mapping.get(sid)
+
+    #######################
+    # FileSession methods #
+    #######################
+
+    def data_sent(self, extra_data):
+        """ All data that should be send in a stream mode has been send.
+        :param dict extra_data: additional information that may be needed
+        """
+        if extra_data and "subtask_id" in extra_data:
+            self.task_server.task_result_sent(extra_data["subtask_id"])
+        BasicSafeSession.data_sent(self, extra_data)
+        self.dropped()
+
+    def full_data_received(self, extra_data):
+        """Received all data in a stream mode (it may be task result or
+           resources for the task).
+        :param dict extra_data: additional information that may be needed
+        """
+        data_type = extra_data.get('data_type')
+        if data_type is None:
+            logger.error("Wrong full data received type")
+            self.dropped()
+            return
+        if data_type == "resource":
+            self.resource_received(extra_data)
+        elif data_type == "result":
+            self.result_received(extra_data)
+        else:
+            logger.error("Unknown data type {}".format(data_type))
+            self.conn.producer = None
+            self.dropped()
+
+    def resource_received(self, extra_data):
+        """ Inform server about received resource
+        :param dict extra_data: dictionary with information about received
+                                resource
+        """
+        file_sizes = extra_data.get('file_sizes')
+        if file_sizes is None:
+            logger.error("No file sizes given")
+            self.dropped()
+        file_size = file_sizes[0]
+        tmp_file = extra_data.get('file_received')[0]
+        if file_size > 0:
+            decompress_dir(extra_data.get('output_dir'), tmp_file)
+        task_id = extra_data.get('task_id')
+        if task_id:
+            self.task_computer.resource_given(task_id)
+        else:
+            logger.error("No task_id in extra_data for received File")
+        self.conn.producer = None
+        self.dropped()
+
+    @dropped_after()
+    def result_received(self, extra_data, decrypt=True):
+        """ Inform server about received result
+        :param dict extra_data: dictionary with information about
+                                received result
+        :param bool decrypt: tells whether result decryption should
+                             be performed
+        """
+        result = extra_data.get('result')
+        result_type = extra_data.get("result_type")
+        subtask_id = extra_data.get("subtask_id")
+
+        if not subtask_id:
+            logger.error("No task_id value in extra_data for received data ")
+            return
+
+        if result_type is None:
+            logger.error("No information about result_type for received data ")
+            self._reject_subtask_result(subtask_id)
+            return
+
+        if result_type == ResultType.DATA:
+            try:
+                if decrypt:
+                    result = self.decrypt(result)
+                result = CBORSerializer.loads(result)
+            except Exception as err:
+                logger.error("Can't load result data {}".format(err))
+                self._reject_subtask_result(subtask_id)
+                return
+
+        self.task_manager.computed_task_received(
+            subtask_id,
+            result,
+            result_type
+        )
+        if not self.task_manager.verify_subtask(subtask_id):
+            self._reject_subtask_result(subtask_id)
+            return
+
+        payment = self.task_server.accept_result(subtask_id, self.result_owner)
+        self.send(message.SubtaskResultAccepted(
+            subtask_id=subtask_id,
+            payment_ts=payment.processed_ts))
+
+    @log_error()
+    def inform_worker_about_payment(self, payment):
+        logger.debug('inform_worker_about_payment(%r)', payment)
+        if payment.details:
+            logger.debug('payment.details: %r', payment.details)
+        transaction_id = payment.details.tx
+        block_number = payment.details.block_number
+        msg = message.SubtaskPayment(
+            subtask_id=payment.subtask,
+            reward=payment.value,
+            transaction_id=transaction_id,
+            block_number=block_number
+        )
+        self.send(msg)
+
+    @log_error()
+    def request_payment(self, expected_income):
+        logger.debug('request_payment(%r)', expected_income)
+        msg = message.SubtaskPaymentRequest(
+            subtask_id=expected_income.subtask
+        )
+        self.send(msg)
+
+    def _reject_subtask_result(self, subtask_id):
+        self.task_server.reject_result(subtask_id, self.result_owner)
+        self.send_result_rejected(subtask_id)
+
+    def request_resource(self, task_id, resource_header):
+        """Ask for a resources for a given task. Task owner should compare
+           given resource header with resources for that task and send only
+           lacking / changed resources
+        :param uuid task_id:
+        :param ResourceHeader resource_header: description of resources
+                                               that current node has
+        :return:
+        """
+        self.send(
+            message.GetResource(
+                task_id=task_id,
+                resource_header=resource_header
+            )
+        )
+
+    # TODO address, port and eth_account should be in node_info
+    # (or shouldn't be here at all)
+    @defer.inlineCallbacks
+    def send_report_computed_task(
+            self,
+            task_result,
+            address,
+            port,
+            eth_account,
+            node_info):
+        """ Send task results after finished computations
+        :param WaitingTaskResult task_result: finished computations result
+                                              with additional information
+        :param str address: task result owner address
+        :param int port: task result owner port
+        :param str eth_account: ethereum address (bytes20) of task result owner
+        :param Node node_info: information about this node
+        :return:
+        """
+        if task_result.result_type == ResultType.DATA:
+            extra_data = []
+        elif task_result.result_type == ResultType.FILES:
+            extra_data = [os.path.basename(x) for x in task_result.result]
+        else:
+            logger.error(
+                "Unknown result type %r",
+                task_result.result_type
+            )
+            return
+        node_name = self.task_server.get_node_name()
+        try:
+            task_to_compute = history.MessageHistoryService.get_sync_as_message(
+                task=task_result.task_id,
+                subtask=task_result.subtask_id,
+                msg_cls='TaskToCompute',
+            )
+        except history.MessageNotFound:
+            task_to_compute = None
+            logger.info(
+                '[CONCENT] TaskToCompute not found for subtask: %r',
+                task_result.subtask_id,
+            )
+
+        report_computed_task = message.ReportComputedTask(
+            subtask_id=task_result.subtask_id,
+            result_type=task_result.result_type,
+            computation_time=task_result.computing_time,
+            node_name=node_name,
+            address=address,
+            port=port,
+            key_id=self.task_server.get_key_id(),
+            node_info=node_info,
+            eth_account=eth_account,
+            extra_data=extra_data)
+        report_computed_task.task_to_compute = task_to_compute
+        self.send(report_computed_task)
+
+        msg = message.ForceReportComputedTask()
+        try:
+            task_to_compute = history.MessageHistoryService.get_sync_as_message(
+                task=task_result.task_id,
+                subtask=task_result.subtask_id,
+                msg_cls='TaskToCompute',
+            )
+        except history.MessageNotFound:
+            logger.warning(
+                '[CONCENT] Cannot create ForceReportComputedTask. '
+                'TaskToCompute message not found for task: %r subtask: %r',
+                task_result.task_id,
+                task_result.subtask_id,
+            )
+            return
+
+        msg.task_to_compute = task_to_compute
+        result_hash = yield deferred_compute_result_hash(task_result)
+        msg.result_hash = 'sha1:' + result_hash.hexdigest()
+        logger.debug('[CONCENT] ForceReport: %s', msg)
+
+        self.concent_service.submit(
+            ConcentRequest.build_key(
+                task_result.subtask_id,
+                msg.__class__.__name__,
+            ),
+            msg,
+        )
+
+    def send_task_failure(self, subtask_id, err_msg):
+        """ Inform task owner that an error occurred during task computation
+        :param str subtask_id:
+        :param err_msg: error message that occurred during computation
+        """
+        self.send(
+            message.TaskFailure(
+                subtask_id=subtask_id,
+                err=err_msg
+            )
+        )
+
+    def send_result_rejected(self, subtask_id):
+        """ Inform that result don't pass verification
+        :param str subtask_id: subtask that has wrong result
+        """
+        self.send(message.SubtaskResultRejected(subtask_id=subtask_id))
+
+    def send_hello(self):
+        """ Send first hello message, that should begin the communication """
+        self.send(
+            message.Hello(
+                client_key_id=self.task_server.get_key_id(),
+                rand_val=self.rand_val,
+                proto_id=PROTOCOL_CONST.ID
+            ),
+            send_unverified=True
+        )
+
+    def send_start_session_response(self, conn_id):
+        """Inform that this session was started as an answer for a request
+           to start task session
+        :param uuid conn_id: connection id for reference
+        """
+        self.send(message.StartSessionResponse(conn_id=conn_id))
+
+    #########################
+    # Reactions to messages #
+    #########################
+
+    def _react_to_want_to_compute_task(self, msg):
+        if self.task_server.should_accept_provider(self.key_id):
+
+            if self._handshake_required(self.key_id):
+                logger.warning('Cannot yet assign task for %r: resource '
+                               'handshake is required', self.key_id)
+                self._start_handshake(self.key_id)
+                return
+
+            elif self._handshake_in_progress(self.key_id):
+                logger.warning('Cannot yet assign task for %r: resource '
+                               'handshake is in progress', self.key_id)
+                return
+
+            ctd, wrong_task, wait = self.task_manager.get_next_subtask(
+                self.key_id, msg.node_name, msg.task_id, msg.perf_index,
+                msg.price, msg.max_resource_size, msg.max_memory_size,
+                msg.num_cores, self.address)
+        else:
+            ctd, wrong_task, wait = None, False, False
+
+        reasons = message.CannotAssignTask.REASON
+        if wrong_task:
+            self.send(
+                message.CannotAssignTask(
+                    task_id=msg.task_id,
+                    reason=reasons.NotMyTask,
+                )
+            )
+            self.dropped()
+        elif ctd:
+            msg = message.tasks.TaskToCompute(
+                compute_task_def=ctd,
+                requestor_id=ctd['task_owner']['key'],
+                provider_id=self.key_id,
+            )
+            self.send(msg)
+        elif wait:
+            self.send(message.WaitingForResults())
+        else:
+            self.send(
+                message.CannotAssignTask(
+                    task_id=msg.task_id,
+                    reason=reasons.NoMoreSubtasks,
+                )
+            )
+            self.dropped()
+
+    @handle_attr_error_with_task_computer
+    @history.provider_history
+    def _react_to_task_to_compute(self, msg):
+        if msg.compute_task_def is None:
+            logger.debug('TaskToCompute without ctd: %r', msg)
+            self.task_computer.session_closed()
+            self.dropped()
+            return
+        if self._check_ctd_params(msg.compute_task_def)\
+                and self._set_env_params(msg.compute_task_def)\
+                and self.task_manager.comp_task_keeper.receive_subtask(msg.compute_task_def):  # noqa
+            self.task_server.add_task_session(
+                msg.compute_task_def['subtask_id'], self
+            )
+            self.task_computer.task_given(msg.compute_task_def)
+        else:
+            self.send(
+                message.CannotComputeTask(
+                    subtask_id=msg.compute_task_def['subtask_id'],
+                    reason=self.err_msg
+                )
+            )
+            self.task_computer.session_closed()
+            self.dropped()
+
+    def _react_to_waiting_for_results(self, _):
+        self.task_computer.session_closed()
+        if not self.msgs_to_send:
+            self.disconnect(message.Disconnect.REASON.NoMoreMessages)
+
+    def _react_to_cannot_compute_task(self, msg):
+        if self.task_manager.get_node_id_for_subtask(msg.subtask_id) == self.key_id:  # noqa
+            self.task_manager.task_computation_failure(
+                msg.subtask_id,
+                'Task computation rejected: {}'.format(msg.reason)
+            )
+        self.dropped()
+
+    @history.provider_history
+    def _react_to_cannot_assign_task(self, msg):
+        self.task_computer.task_request_rejected(msg.task_id, msg.reason)
+        self.task_server.remove_task_header(msg.task_id)
+        self.task_computer.session_closed()
+        self.dropped()
+
+    def _react_to_report_computed_task(self, msg):
+        if msg.subtask_id in self.task_manager.subtask2task_mapping:
+            self.task_server.receive_subtask_computation_time(
+                msg.subtask_id,
+                msg.computation_time
+            )
+            self.result_owner = EthAccountInfo(
+                msg.key_id,
+                msg.port,
+                msg.address,
+                msg.node_name,
+                msg.node_info,
+                msg.eth_account
+            )
+            self.send(message.GetTaskResult(subtask_id=msg.subtask_id))
+        else:
+            self.dropped()
+
+    @history.provider_history
+    def _react_to_get_task_result(self, msg):
+        res = self.task_server.get_waiting_task_result(msg.subtask_id)
+        if res is None:
+            return
+
+        res.already_sending = True
+        return self.__send_result_hash(res)
+
+    def _react_to_task_result_hash(self, msg):
+        secret = msg.secret
+        content_hash = msg.multihash
+        subtask_id = msg.subtask_id
+        client_options = self.task_server.get_download_options(self.key_id,
+                                                               self.address)
+
+        task_id = self.task_manager.subtask2task_mapping.get(subtask_id, None)
+        task = self.task_manager.tasks.get(task_id, None)
+        output_dir = task.tmp_dir if hasattr(task, 'tmp_dir') else None
+
+        if not task:
+            logger.error(
+                "Task result received with unknown subtask_id: %r",
+                subtask_id
+            )
+            return
+
+        logger.debug(
+            "Task result hash received: %r from %r:%r (options: %r)",
+            content_hash,
+            self.address,
+            self.port,
+            client_options
+        )
+
+        def on_success(extracted_pkg, *args, **kwargs):
+            extra_data = extracted_pkg.to_extra_data()
+            logger.debug("Task result extracted {}"
+                         .format(extracted_pkg.__dict__))
+            self.result_received(extra_data, decrypt=False)
+
+        def on_error(exc, *args, **kwargs):
+            logger.error("Task result error: {} ({})"
+                         .format(subtask_id, exc or "unspecified"))
+            self.send_result_rejected(subtask_id)
+            self.task_server.reject_result(subtask_id, self.result_owner)
+            self.task_manager.task_computation_failure(
+                subtask_id,
+                'Error downloading task result'
+            )
+            self.dropped()
+
+        self.task_manager.task_result_incoming(subtask_id)
+        self.task_manager.task_result_manager.pull_package(
+            content_hash,
+            task_id,
+            subtask_id,
+            secret,
+            success=on_success,
+            error=on_error,
+            client_options=client_options,
+            output_dir=output_dir
+        )
+
+    def _react_to_get_resource(self, msg):
+        # self.last_resource_msg = msg
+        key_id = self.task_server.get_key_id()
+        task_id = msg.task_id
+
+        resources = self.task_server.get_resources(task_id)
+        options = self.task_server.get_share_options(task_id, key_id)
+
+        self.send(message.ResourceList(
+            resources=resources,
+            options=options
+        ))
+
+    @history.provider_history
+    def _react_to_subtask_result_accepted(self, msg):
+        self.task_server.subtask_accepted(msg.subtask_id, msg.payment_ts)
+        self.dropped()
+
+    @history.provider_history
+    def _react_to_subtask_result_rejected(self, msg):
+        self.task_server.subtask_rejected(msg.subtask_id)
+        self.dropped()
+
+    def _react_to_task_failure(self, msg):
+        self.task_server.subtask_failure(msg.subtask_id, msg.err)
+        self.dropped()
+
+    def _react_to_delta_parts(self, msg):
+        self.task_computer.wait_for_resources(self.task_id, msg.delta_header)
+        self.task_server.pull_resources(self.task_id, msg.parts)
+        self.task_server.add_resource_peer(
+            msg.node_name,
+            msg.address,
+            msg.port,
+            self.key_id,
+            msg.node_info
+        )
+
+    def _react_to_resource_list(self, msg):
+        resource_manager = self.task_server.client.resource_server.resource_manager  # noqa
+        resources = resource_manager.from_wire(msg.resources)
+
+        client_options = self.task_server.get_download_options(self.key_id,
+                                                               self.address)
+
+        self.task_computer.wait_for_resources(self.task_id, resources)
+        self.task_server.pull_resources(self.task_id, resources,
+                                        client_options=client_options)
+
+    def _react_to_hello(self, msg):
+        super()._react_to_hello(msg)
+        if not self.conn.opened:
+            return
+        send_hello = False
+
+        if self.key_id == 0:
+            self.key_id = msg.client_key_id
+            send_hello = True
+
+        if msg.proto_id != PROTOCOL_CONST.ID:
+            logger.info(
+                "Task protocol version mismatch %r (msg) vs %r (local)",
+                msg.proto_id,
+                PROTOCOL_CONST.ID
+            )
+            self.disconnect(message.Disconnect.REASON.ProtocolVersion)
+            return
+
+        if send_hello:
+            self.send_hello()
+        self.send(
+            message.RandVal(rand_val=msg.rand_val),
+            send_unverified=True
+        )
+
+    def _react_to_rand_val(self, msg):
+        if self.rand_val == msg.rand_val:
+            self.verified = True
+            self.task_server.verified_conn(self.conn_id, )
+            for msg in self.msgs_to_send:
+                self.send(msg)
+            self.msgs_to_send = []
+        else:
+            self.disconnect(message.Disconnect.REASON.Unverified)
+
+    def _react_to_start_session_response(self, msg):
+        self.task_server.respond_to(self.key_id, self, msg.conn_id)
+
+    @history.provider_history
+    def _react_to_subtask_payment(self, msg):
+        if msg.transaction_id is None:
+            logger.debug(
+                'PAYMENT PENDING %r for %r',
+                msg.reward,
+                msg.subtask_id
+            )
+            return
+        if msg.block_number is None:
+            logger.debug(
+                'PAYMENT NOT MINED: %r for %r tid: %r',
+                msg.reward,
+                msg.subtask_id,
+                msg.transaction_id
+            )
+            return
+
+        # reward_for_subtask_paid -> ethereum incomes keeper requires
+        # being sync with blockchain
+        # run it in separate thread to prevent hanging the main thread
+        thread = threading.Thread(
+            target=self.task_server.reward_for_subtask_paid,
+            args=(),
+            kwargs={
+                'subtask_id': msg.subtask_id,
+                'reward': msg.reward,
+                'transaction_id': msg.transaction_id,
+                'block_number': msg.block_number
+            }
+        )
+        thread.daemon = True                            # Daemonize thread
+        thread.start()                                  # Start the execution
+
+    def _react_to_subtask_payment_request(self, msg):
+        logger.debug('_react_to_subtask_payment_request: %r', msg)
+        try:
+            with db.atomic():
+                payment = Payment.get(Payment.subtask == msg.subtask_id)
+        except Payment.DoesNotExist:
+            logger.info('PAYMENT DOES NOT EXIST YET %r', msg.subtask_id)
+            return
+        self.inform_worker_about_payment(payment)
+
+    @history.provider_history
+    def _react_to_ack_report_computed_task(self, msg):
+        keeper = self.task_manager.comp_task_keeper
+        if keeper.check_task_owner_by_subtask(self.key_id, msg.subtask_id):
+            logger.debug("Requestor '%r' accepted the computed subtask '%r' "
+                         "report", self.key_id, msg.subtask_id)
+
+            self.concent_service.cancel(
+                ConcentRequest.build_key(msg.subtask_id,
+                                         'ForceReportComputedTask')
+            )
+        else:
+            logger.warning("Requestor '%r' acknowledged a computed task report "
+                           "of an unknown task (subtask_id='%s')",
+                           self.key_id, msg.subtask_id)
+
+    @history.provider_history
+    def _react_to_reject_report_computed_task(self, msg):
+        keeper = self.task_manager.comp_task_keeper
+        if keeper.check_task_owner_by_subtask(self.key_id, msg.subtask_id):
+            logger.info("Requestor '%r' rejected the computed subtask '%r' "
+                        "report", self.key_id, msg.subtask_id)
+
+            self.concent_service.cancel(
+                ConcentRequest.build_key(msg.subtask_id,
+                                         'ForceReportComputedTask')
+            )
+        else:
+            logger.warning("Requestor '%r' rejected a computed task report of"
+                           "an unknown task (subtask_id='%s')",
+                           self.key_id, msg.subtask_id)
+
+    def send(self, msg, send_unverified=False):
+        if not self.verified and not send_unverified:
+            self.msgs_to_send.append(msg)
+            return
+        BasicSafeSession.send(self, msg, send_unverified=send_unverified)
+        self.task_server.set_last_message(
+            "->",
+            time.localtime(),
+            msg,
+            self.address,
+            self.port
+        )
+
+    def _check_ctd_params(self, ctd):
+        reasons = message.CannotComputeTask.REASON
+        if ctd['key_id'] != self.key_id\
+                or ctd['task_owner']['key'] != self.key_id:
+            self.err_msg = reasons.WrongKey
+            return False
+        if not tcpnetwork.SocketAddress.is_proper_address(
+                ctd['return_address'],
+                ctd['return_port']):
+            self.err_msg = reasons.WrongAddress
+            return False
+        return True
+
+    def _set_env_params(self, ctd):
+        environment = self.task_manager.comp_task_keeper.get_task_env(ctd['task_id'])  # noqa
+        env = self.task_server.get_environment_by_id(environment)
+        reasons = message.CannotComputeTask.REASON
+        if not env:
+            self.err_msg = reasons.WrongEnvironment
+            return False
+
+        if isinstance(env, DockerEnvironment):
+            if not self.__check_docker_images(ctd, env):
+                return False
+
+        if not env.allow_custom_main_program_file:
+            ctd['src_code'] = env.get_source_code()
+
+        if not ctd['src_code']:
+            self.err_msg = reasons.NoSourceCode
+            return False
+
+        return True
+
+    def __check_docker_images(self, ctd, env):
+        for image in ctd['docker_images']:
+            for env_image in env.docker_images:
+                if env_image.cmp_name_and_tag(image):
+                    ctd['docker_images'] = [image]
+                    return True
+
+        reasons = message.CannotComputeTask.REASON
+        self.err_msg = reasons.WrongDockerImages
+        return False
+
+    def __send_result_hash(self, res):
+        task_result_manager = self.task_manager.task_result_manager
+        client_options = self.task_server.get_share_options(res.task_id,
+                                                            self.key_id)
+
+        subtask_id = res.subtask_id
+        secret = task_result_manager.gen_secret()
+
+        def success(result):
+            result_hash, result_path = result
+            logger.debug(
+                "Task session: sending task result hash: %r (%r)",
+                result_hash, result_path
+            )
+
+            self.send(
+                message.TaskResultHash(
+                    subtask_id=subtask_id,
+                    multihash=result_hash,
+                    secret=secret,
+                    options=client_options
+                )
+            )
+
+        def error(exc):
+            logger.error(
+                "Couldn't create a task result package for subtask %r: %r",
+                res.subtask_id,
+                exc
+            )
+
+            if isinstance(exc, EnvironmentError):
+                self.task_server.retry_sending_task_result(subtask_id)
+            else:
+                self.send_task_failure(subtask_id, '{}'.format(exc))
+                self.task_server.task_result_sent(subtask_id)
+
+            self.dropped()
+
+        request = AsyncRequest(task_result_manager.create,
+                               self.task_server.node, res,
+                               key_or_secret=secret)
+
+        return async_run(request, success=success, error=error)
+
+    def __receive_data_result(self, msg):
+        extra_data = {
+            "subtask_id": msg.subtask_id,
+            "result_type": msg.result_type,
+            "data_type": "result"
+        }
+        self.conn.consumer = tcpnetwork.DecryptDataConsumer(self, extra_data)
+        self.conn.stream_mode = True
+        self.subtask_id = msg.subtask_id
+
+    def __receive_files_result(self, msg):
+        extra_data = {
+            "subtask_id": msg.subtask_id,
+            "result_type": msg.result_type,
+            "data_type": "result"
+        }
+        output_dir = self.task_manager.dir_manager.get_task_temporary_dir(
+            self.task_manager.get_task_id(msg.subtask_id), create=False
+        )
+        self.conn.consumer = tcpnetwork.DecryptFileConsumer(
+            msg.extra_data,
+            output_dir,
+            self,
+            extra_data
+        )
+        self.conn.stream_mode = True
+        self.subtask_id = msg.subtask_id
+
+    def __set_msg_interpretations(self):
+        self._interpretation.update({
+            message.WantToComputeTask.TYPE: self._react_to_want_to_compute_task,
+            message.TaskToCompute.TYPE: self._react_to_task_to_compute,
+            message.CannotAssignTask.TYPE: self._react_to_cannot_assign_task,
+            message.CannotComputeTask.TYPE: self._react_to_cannot_compute_task,
+            message.ReportComputedTask.TYPE: self._react_to_report_computed_task,  # noqa
+            message.GetTaskResult.TYPE: self._react_to_get_task_result,
+            message.TaskResultHash.TYPE: self._react_to_task_result_hash,
+            message.GetResource.TYPE: self._react_to_get_resource,
+            message.ResourceList.TYPE: self._react_to_resource_list,
+            message.SubtaskResultAccepted.TYPE: self._react_to_subtask_result_accepted,  # noqa
+            message.SubtaskResultRejected.TYPE: self._react_to_subtask_result_rejected,  # noqa
+            message.TaskFailure.TYPE: self._react_to_task_failure,
+            message.DeltaParts.TYPE: self._react_to_delta_parts,
+            message.Hello.TYPE: self._react_to_hello,
+            message.RandVal.TYPE: self._react_to_rand_val,
+            message.StartSessionResponse.TYPE: self._react_to_start_session_response,  # noqa
+            message.WaitingForResults.TYPE: self._react_to_waiting_for_results,  # noqa
+            message.SubtaskPayment.TYPE: self._react_to_subtask_payment,
+            message.SubtaskPaymentRequest.TYPE: self._react_to_subtask_payment_request,  # noqa
+
+            # Concent messages
+            message.AckReportComputedTask.TYPE:
+                self._react_to_ack_report_computed_task,
+            message.RejectReportComputedTask.TYPE:
+                self._react_to_reject_report_computed_task,
+        })
+
+        # self.can_be_not_encrypted.append(message.Hello.TYPE)
+        self.can_be_unverified.extend(
+            [
+                message.Hello.TYPE,
+                message.RandVal.TYPE,
+                message.ChallengeSolution.TYPE
+            ]
+        )
+        self.can_be_not_encrypted.extend([message.Hello.TYPE])