--- conflicted
+++ resolved
@@ -3,10 +3,7 @@
 from mock import Mock
 
 from gnr.task.renderingtask import AcceptClientVerdict
-<<<<<<< HEAD
-=======
 
->>>>>>> f7ede4f7
 from golem.resource.dirmanager import DirManager
 from golem.tools.testdirfixture import TestDirFixture
 from golem.tools.assertlogs import LogTestCase
@@ -73,13 +70,8 @@
         luxtask.root_path = "/dev/null/:errors?"
         with self.assertLogs(logger, level="WARNING"):
             luxtask.after_test({}, self.path)
-<<<<<<< HEAD
-        luxtask.root_path = prev_dir
-        dir_manager = DirManager("ABC", self.path, tmp="luxtmp")
-        luxtask.initialize(dir_manager)
-=======
+
         luxtask.tmp_dir = prev_tmp_dir
->>>>>>> f7ede4f7
         assert os.path.isfile(os.path.join(luxtask.tmp_dir, "test_result.flm"))
 
     def __queries(self, luxtask):
