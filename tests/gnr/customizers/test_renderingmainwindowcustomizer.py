import os
from unittest import TestCase

from mock import MagicMock, patch
from PIL import Image

from golem.task.taskstate import SubtaskState, SubtaskStatus
from golem.tools.testdirfixture import TestDirFixture

from gnr.application import GNRGui

from gnr.customizers.renderingmainwindowcustomizer import RenderingMainWindowCustomizer, subtasks_priority
from gnr.renderingtaskstate import RenderingTaskState
from gnr.ui.appmainwindow import AppMainWindow


class TestRenderingMainWindowCustomizer(TestDirFixture):

    def setUp(self):
        super(TestRenderingMainWindowCustomizer, self).setUp()
        self.logic = MagicMock()
        self.gnrgui = GNRGui(self.logic, AppMainWindow)

    def tearDown(self):
        super(TestRenderingMainWindowCustomizer, self).tearDown()
        self.gnrgui.app.exit(0)
        self.gnrgui.app.deleteLater()

    @patch('gnr.customizers.gnrmainwindowcustomizer.QtCore')
    @patch('gnr.customizers.renderingmainwindowcustomizer.QtCore')
    @patch('gnr.customizers.gnrmainwindowcustomizer.QPalette')
    def test_preview(self, mock_palette, mock_core, mock_core2):
        customizer = RenderingMainWindowCustomizer(MagicMock(), MagicMock())
        self.assertTrue(os.path.isfile(customizer.preview_path))

    def test_folderTreeView(self):
        tmp_files = self.additional_dir_content([4, [3], [2]])
        customizer = RenderingMainWindowCustomizer(self.gnrgui.get_main_window(), MagicMock())

        customizer.gui.ui.showResourceButton.click()
        customizer.current_task_highlighted = MagicMock()
        customizer.current_task_highlighted.definition.main_scene_file = tmp_files[0]
        customizer.current_task_highlighted.definition.resources = tmp_files
        customizer.gui.ui.showResourceButton.click()

    def test_update_preview(self):
        customizer = RenderingMainWindowCustomizer(self.gnrgui.get_main_window(), MagicMock())
        rts = RenderingTaskState()
        rts.definition.output_file = "bla"
        customizer.update_task_additional_info(rts)
        assert customizer.gui.ui.outputFile.text() == "bla"
        assert not customizer.gui.ui.frameSlider.isVisible()
        assert customizer.last_preview_path == customizer.preview_path
        assert customizer.gui.ui.previewLabel.pixmap().width() == 297
        assert customizer.gui.ui.previewLabel.pixmap().height() == 200

        img = Image.new("RGB", (512, 512), "white")
        img_path = os.path.join(self.path, "image1.png")
        img.save(img_path)
        rts.task_state.extra_data = {"resultPreview": img_path}
        customizer.update_task_additional_info(rts)
        assert customizer.gui.ui.previewLabel.pixmap().width() == 200
        assert customizer.gui.ui.previewLabel.pixmap().height() == 200

        img = Image.new("RGB", (250, 500), "white")
        img.save(img_path)
        customizer.update_task_additional_info(rts)
        assert customizer.gui.ui.previewLabel.pixmap().width() == 100
        assert customizer.gui.ui.previewLabel.pixmap().height() == 200

        img = Image.new("RGB", (500, 250), "white")
        img.save(img_path)
        customizer.update_task_additional_info(rts)
        assert customizer.gui.ui.previewLabel.pixmap().width() == 300
        assert customizer.gui.ui.previewLabel.pixmap().height() == 150

        rts.definition.renderer = u"Blender"
        rts.definition.renderer_options = MagicMock()
        rts.definition.renderer_options.use_frames = True
        rts.definition.renderer_options.frames = range(10)
        rts.task_state.extra_data = {"resultPreview": [img_path]}
<<<<<<< HEAD
        customizer.update_task_additional_info(rts)

        gnrgui.app.exit(0)
        gnrgui.app.deleteLater()


class TestPriorites(TestCase):
    def test_subtask_priority(self):
        s_rst = SubtaskState()
        s_rst.subtask_status = SubtaskStatus.restarted
        s_fil = SubtaskState()
        s_fil.subtask_status = SubtaskStatus.failure
        s_rsd = SubtaskState()
        s_rsd.subtask_status = SubtaskStatus.resent
        s_fin = SubtaskState()
        s_fin.subtask_status = SubtaskStatus.finished
        s_sta = SubtaskState()
        s_sta.subtask_status = SubtaskStatus.starting
        s_wai = SubtaskState()
        s_wai.subtask_status = SubtaskStatus.waiting
        assert subtasks_priority(s_rst) > subtasks_priority(s_fin)
        assert subtasks_priority(s_fil) > subtasks_priority(s_fin)
        assert subtasks_priority(s_rsd) > subtasks_priority(s_fin)
        assert subtasks_priority(s_fin) > subtasks_priority(s_sta)
        assert subtasks_priority(s_fin) > subtasks_priority(s_wai)
=======
        customizer.update_task_additional_info(rts)
>>>>>>> f7ede4f7
<|MERGE_RESOLUTION|>--- conflicted
+++ resolved
@@ -79,11 +79,7 @@
         rts.definition.renderer_options.use_frames = True
         rts.definition.renderer_options.frames = range(10)
         rts.task_state.extra_data = {"resultPreview": [img_path]}
-<<<<<<< HEAD
         customizer.update_task_additional_info(rts)
-
-        gnrgui.app.exit(0)
-        gnrgui.app.deleteLater()
 
 
 class TestPriorites(TestCase):
@@ -104,7 +100,4 @@
         assert subtasks_priority(s_fil) > subtasks_priority(s_fin)
         assert subtasks_priority(s_rsd) > subtasks_priority(s_fin)
         assert subtasks_priority(s_fin) > subtasks_priority(s_sta)
-        assert subtasks_priority(s_fin) > subtasks_priority(s_wai)
-=======
-        customizer.update_task_additional_info(rts)
->>>>>>> f7ede4f7
+        assert subtasks_priority(s_fin) > subtasks_priority(s_wai)