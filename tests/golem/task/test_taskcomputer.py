--- conflicted
+++ resolved
@@ -118,14 +118,11 @@
         self.assertLessEqual(tc.assigned_subtasks["xxyyzz"].deadline,
                              timeout_to_deadline(10))
         self.assertEqual(tc.task_to_subtask_mapping["xyz"], "xxyyzz")
-<<<<<<< HEAD
-        tc.task_server.request_resource.assert_called_with("xyz", tc.resource_manager.get_resource_header("xyz"),
-                                                           "10.10.10.10", 10203, "key", "owner")
-=======
+
         tc.task_server.request_resource.assert_called_with(
-            "xyz",  tc.resource_manager.get_resource_header("xyz"),
+            "xyz", tc.resource_manager.get_resource_header("xyz"),
             "10.10.10.10", 10203, "key", "owner")
->>>>>>> 425347e4
+
         assert tc.task_resource_collected("xyz")
         tc.task_server.unpack_delta.assert_called_with(
             tc.dir_manager.get_task_resource_dir("xyz"), None, "xyz")
@@ -170,14 +167,11 @@
         self.assertLessEqual(tc.assigned_subtasks["aabbcc"].deadline,
                              timeout_to_deadline(5))
         self.assertEqual(tc.task_to_subtask_mapping["xyz"], "aabbcc")
-<<<<<<< HEAD
-        tc.task_server.request_resource.assert_called_with("xyz", tc.resource_manager.get_resource_header("xyz"),
-                                                           "10.10.10.10", 10203, "key", "owner")
-=======
+
         tc.task_server.request_resource.assert_called_with(
-            "xyz",  tc.resource_manager.get_resource_header("xyz"),
+            "xyz", tc.resource_manager.get_resource_header("xyz"),
             "10.10.10.10", 10203, "key", "owner")
->>>>>>> 425347e4
+
         self.assertTrue(tc.task_resource_collected("xyz"))
         self.__wait_for_tasks(tc)
 
@@ -376,15 +370,14 @@
         from golem.monitor.model.nodemetadatamodel import NodeMetadataModel
         from golem.monitor.monitor import SystemMonitor
         from golem.monitorconfig import MONITOR_CONFIG
-<<<<<<< HEAD
-        monitor = SystemMonitor(NodeMetadataModel("CLIID", "SESSID", "hackix", "3.1337", "Descr", config_desc()),
+
+        monitor = SystemMonitor(NodeMetadataModel("CLIID",
+                                                  "SESSID",
+                                                  "hackix",
+                                                  "3.1337",
+                                                  config_desc()),
                                 MONITOR_CONFIG)
-=======
-        monitor = SystemMonitor(
-            NodeMetadataModel(
-                "CLIID", "SESSID", "hackix", "3.1337", config_desc()),
-            MONITOR_CONFIG)
->>>>>>> 425347e4
+
         task_server = mock.MagicMock()
         task_server.config_desc = config_desc()
         task = TaskComputer("ABC", task_server,
