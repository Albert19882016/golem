import datetime
import os
import random
import uuid
from math import ceil

from mock import Mock, MagicMock, patch, ANY

from golem import model
from golem import testutils
from golem.clientconfigdescriptor import ClientConfigDescriptor
from golem.core.common import timeout_to_deadline
from golem.core.keysauth import EllipticalKeysAuth
from golem.core.variables import APP_VERSION
from golem.network.p2p.node import Node
<<<<<<< HEAD
from golem.task.taskbase import ComputeTaskDef, TaskHeader
from golem.task.taskserver import TaskServer, logger
=======
from golem.network.stun.pystun import FullCone
from golem.task import tasksession
from golem.task.taskbase import ComputeTaskDef, TaskHeader, ResultType
from golem.task.taskserver import TASK_CONN_TYPES
from golem.task.taskserver import TaskServer, WaitingTaskResult, logger
from golem.task.tasksession import TaskSession
>>>>>>> 0bc5c6ad
from golem.tools.assertlogs import LogTestCase
from golem.tools.testwithappconfig import TestWithKeysAuth
from golem.tools.testwithreactor import TestDirFixtureWithReactor


def get_example_task_header():
    return {
        "task_id": "uvw",
        "node_name": "ABC",
        "environment": "DEFAULT",
        "task_owner": dict(key=b'1' * 32),
        "task_owner_port": 10101,
        "task_owner_key_id": b'1' * 32,
        "task_owner_address": "10.10.10.10",
        "deadline": timeout_to_deadline(1201),
        "subtask_timeout": 120,
        "max_price": 20,
        "resource_size": 2 * 1024,
        "estimated_memory": 3 * 1024,
        "signature": None,
        "min_version": APP_VERSION
    }


def get_mock_task(task_id, subtask_id):
    task_mock = Mock()
    task_mock.header = TaskHeader.from_dict(get_example_task_header())
    task_mock.header.task_id = task_id
    task_mock.header.max_price = 1010
    task_mock.query_extra_data.return_value.ctd.task_id = task_id
    task_mock.query_extra_data.return_value.ctd.subtask_id = subtask_id
    return task_mock


class TestTaskServer(TestWithKeysAuth, LogTestCase, testutils.DatabaseFixture):

    def setUp(self):
        for parent in self.__class__.__bases__:
            parent.setUp(self)
        random.seed()
        self.ccd = self._get_config_desc()
        self.ts = TaskServer(Node(), self.ccd, EllipticalKeysAuth(self.path),
                             self.client, Mock(),
                             use_docker_machine_manager=False)

    def tearDown(self):
        LogTestCase.tearDown(self)
        TestWithKeysAuth.tearDown(self)

        if hasattr(self, "ts") and self.ts:
            self.ts.quit()

    def test_request(self):
        ccd = self._get_config_desc()
        ccd.min_price = 10
        n = Node()
        n.prv_addresses = []
        ka = EllipticalKeysAuth(self.path)
        ts = TaskServer(n, ccd, ka, self.client, Mock(),
                        use_docker_machine_manager=False)
        ts.verify_header_sig = lambda x: True
        self.ts = ts
        ts.client.get_suggested_addr.return_value = "10.10.10.10"
        ts.client.get_requesting_trust.return_value = 0.3
        self.assertIsInstance(ts, TaskServer)
        self.assertIsNone(ts.request_task())
        n2 = Node()
        n2.prv_addresses = []
        n2.prv_addr = "10.10.10.10"
        n2.port = 10101
        task_header = get_example_task_header()
        task_header["task_owner"] = n2
        ts.add_task_header(task_header)
        nr = ts.request_task()
        self.assertEqual(nr, "uvw")
        ts.remove_task_header("uvw")
        task_header["task_owner_port"] = 0
        task_header["task_id"] = "uvw2"
        self.assertTrue(ts.add_task_header(task_header))
        self.assertIsNotNone(ts.task_keeper.task_headers["uvw2"])

        # Requests are fully asynchronous now,
        # there IS a connection request pending
        self.assertIsNotNone(ts.request_task())
        self.assertIsNotNone(ts.task_keeper.task_headers.get("uvw2"))

    @patch('golem.task.taskserver.async_run')
    @patch("golem.task.taskserver.Trust")
    def test_send_result(self, trust, async_run):
        ccd = self._get_config_desc()
        ccd.min_price = 11
        n = Node()
        n.key = "key"
        n.prv_addresses = []
        ka = EllipticalKeysAuth(self.path)
        ts = TaskServer(n, ccd, ka, self.client, Mock(),
                        use_docker_machine_manager=False)
        ts.verify_header_sig = lambda x: True
        self.ts = ts

        ts.client.get_suggested_addr.return_value = "10.10.10.10"
        ts.client.get_requesting_trust.return_value = ts.max_trust
        results = {"data": "", "result_type": ResultType.DATA}
        task_header = get_example_task_header()
        task_header["task_id"] = "xyz"

        assert ts.add_task_header(task_header)
        assert ts.request_task()

        incomes_keeper = ts.client.transaction_system.incomes_keeper

        self.assertFalse(async_run.called)
        self.assertTrue(ts.send_result("xxyyzz", "xyz", 40, results, n))
        self.assertTrue(async_run.called)

        incomes_keeper.expect.reset_mock()
        async_run.reset_mock()

        self.assertFalse(async_run.called)
        self.assertTrue(ts.send_result("xyzxyz", "xyz", 40, results, n))
        self.assertEqual(ts.get_subtask_ttl("xyz"), 120)
<<<<<<< HEAD
        self.assertTrue(async_run.called)

        incomes_keeper.expect.assert_called_once_with(
=======
        wtr = ts.results_to_send["xxyyzz"]
        self.assertIsInstance(wtr, WaitingTaskResult)
        self.assertEqual(wtr.subtask_id, "xxyyzz")
        self.assertEqual(wtr.result, "")
        self.assertEqual(wtr.result_type, ResultType.DATA)
        self.assertEqual(wtr.computing_time, 40)
        self.assertEqual(wtr.last_sending_trial, 0)
        self.assertEqual(wtr.delay_time, 0)
        self.assertEqual(wtr.owner_address, "10.10.10.10")
        self.assertEqual(wtr.owner_port, 10101)
        self.assertEqual(wtr.owner_key_id, "key")
        self.assertEqual(wtr.owner, n)
        self.assertEqual(wtr.already_sending, False)
        ts.client.transaction_system.incomes_keeper.expect.assert_called_once_with(
>>>>>>> 0bc5c6ad
            sender_node_id="key",
            task_id="xyz",
            subtask_id="xyzxyz",
            value=1,
            p2p_node=n,
        )

        with self.assertLogs(logger, level='WARNING'):
            ts.subtask_rejected("aabbcc")
        self.assertIsNotNone(ts.task_keeper.task_headers.get("xyz"))

        prev_call_count = trust.PAYMENT.increase.call_count
        with self.assertLogs(logger, level="WARNING"):
            ts.reward_for_subtask_paid(subtask_id="aa2bb2cc", reward=1,
                                       transaction_id=None, block_number=None)
        ts.client.transaction_system.incomes_keeper.received.assert_not_called()
        self.assertEqual(trust.PAYMENT.increase.call_count, prev_call_count)

        ctd = ComputeTaskDef()
        ctd.task_id = "xyz"
        ctd.subtask_id = "xxyyzz"
        ts.task_manager.comp_task_keeper.receive_subtask(ctd)
        model.ExpectedIncome.create(
            sender_node="key",
            sender_node_details=None,
            task=ctd.task_id,
            subtask=ctd.subtask_id,
            value=1
        )
        ts.reward_for_subtask_paid(subtask_id="xxyyzz", reward=1,
                                   transaction_id=None, block_number=None)
        self.assertGreater(trust.PAYMENT.increase.call_count, prev_call_count)
        prev_call_count = trust.PAYMENT.increase.call_count
        ts.increase_trust_payment("xyz")
        self.assertGreater(trust.PAYMENT.increase.call_count, prev_call_count)
        prev_call_count = trust.PAYMENT.decrease.call_count
        ts.decrease_trust_payment("xyz")
        self.assertGreater(trust.PAYMENT.decrease.call_count, prev_call_count)

    def test_change_config(self):
        ccd = self._get_config_desc()
        ccd.task_session_timeout = 40
        ccd.min_price = 1.0
        ccd.task_request_interval = 10
        # ccd.use_waiting_ttl = True
        ccd.waiting_for_task_timeout = 19

        ts = TaskServer(Node(), ccd, EllipticalKeysAuth(self.path), self.client,
                        task_service=Mock(),
                        use_docker_machine_manager=False)
        self.ts = ts

        ccd2 = self._get_config_desc()
        ccd2.task_session_timeout = 124
        ccd2.min_price = 0.0057
        ccd2.task_request_interval = 31
        # ccd2.use_waiting_ttl = False
        ccd2.waiting_for_task_timeout = 90
        ts.change_config(ccd2)
        self.assertEqual(ts.config_desc, ccd2)
        self.assertEqual(ts.last_message_time_threshold, 124)
        self.assertEqual(ts.task_keeper.min_price, 0.0057)
        self.assertEqual(ts.task_computer.task_request_frequency, 31)
        self.assertEqual(ts.task_computer.waiting_for_task_timeout, 90)
        # self.assertEqual(ts.task_computer.use_waiting_ttl, False)

    def test_add_task_header(self):
        config = self._get_config_desc()
        keys_auth = EllipticalKeysAuth(self.path)
        keys_auth_2 = EllipticalKeysAuth(os.path.join(self.path, "2"))

        self.ts = ts = TaskServer(Node(), config, keys_auth, self.client,
                                  task_service=Mock(),
                                  use_docker_machine_manager=False)

        task_header = get_example_task_header()
        task_header["task_id"] = "xyz"

        with self.assertRaises(Exception) as raised:
            ts.add_task_header(task_header)
            self.assertEqual(raised.exception.message, "Invalid signature")
            self.assertEqual(len(ts.get_tasks_headers()), 0)

        task_header["task_owner_key_id"] = keys_auth_2.key_id
        task_header["signature"] = keys_auth_2.sign(TaskHeader.dict_to_binary(task_header))

        self.assertIsNotNone(ts.add_task_header(task_header))
        self.assertEqual(len(ts.get_tasks_headers()), 1)

        task_header = get_example_task_header()
        task_header["task_id"] = "xyz_2"
        task_header["task_owner_key_id"] = keys_auth_2.key_id
        task_header["signature"] = keys_auth_2.sign(TaskHeader.dict_to_binary(task_header))

        self.assertIsNotNone(ts.add_task_header(task_header))
        self.assertEqual(len(ts.get_tasks_headers()), 2)

        self.assertIsNotNone(ts.add_task_header(task_header))
        self.assertEqual(len(ts.get_tasks_headers()), 2)

        new_header = dict(task_header)
        new_header["task_owner"]["pub_port"] = 9999
        new_header["signature"] = keys_auth_2.sign(TaskHeader.dict_to_binary(new_header))

        self.assertIsNotNone(ts.add_task_header(new_header))
        self.assertEqual(len(ts.get_tasks_headers()), 2)
        saved_task = next(th for th in ts.get_tasks_headers() if th.task_id == "xyz_2")
        self.assertEqual(saved_task.signature, new_header["signature"])

    def test_sync(self):
        ccd = self._get_config_desc()
        ts = TaskServer(Node(), ccd, EllipticalKeysAuth(self.path), self.client,
                        Mock(),
                        use_docker_machine_manager=False)
        self.ts = ts
        ts.sync_network()

    def test_retry_sending_task_result(self):
        ccd = self._get_config_desc()
        ts = TaskServer(Node(), ccd, EllipticalKeysAuth(self.path), self.client,
                        Mock(),
                        use_docker_machine_manager=False)
        self.ts = ts
        ts.network = Mock()

        subtask_id = 'xxyyzz'
        wtr = Mock()
        wtr.already_sending = True

        ts.results_to_send[subtask_id] = wtr

        ts.retry_sending_task_result(subtask_id)
        self.assertFalse(wtr.already_sending)

    def test_send_waiting_results(self):
        ccd = self._get_config_desc()
        ts = TaskServer(Node(), ccd, Mock(), self.client, Mock(),
                        use_docker_machine_manager=False)
        self.ts = ts
        ts.network = Mock()
        ts._mark_connected = Mock()
        ts.task_computer = Mock()
        ts.task_manager = Mock()
        ts.task_manager.check_timeouts.return_value = []
        ts.task_keeper = Mock()
        ts.task_connections_helper = Mock()

        subtask_id = 'xxyyzz'

        wtr = Mock()
        ts.results_to_send[subtask_id] = wtr

        wtr.already_sending = True
        wtr.last_sending_trial = 0
        wtr.delay_time = 0
        wtr.subtask_id = subtask_id
        wtr.address = '127.0.0.1'
        wtr.port = 10000

        ts.sync_network()

        wtr.last_sending_trial = 0
        ts.retry_sending_task_result(subtask_id)

        ts.sync_network()
        ts.task_sessions[subtask_id] = Mock()
        ts.task_sessions[subtask_id].last_message_time = float('infinity')

        ts.sync_network()
        ts.results_to_send = dict()

        wtf = wtr

        ts.failures_to_send[subtask_id] = wtf
        ts.sync_network()
        self.assertEqual(ts.failures_to_send, {})

        ts.task_sessions.pop(subtask_id)

        ts.failures_to_send[subtask_id] = wtf
        ts.sync_network()
        self.assertEqual(ts.failures_to_send, {})

    def test_add_task_session(self):
        ccd = self._get_config_desc()
        ts = TaskServer(Node(), ccd, Mock(), self.client, Mock(),
                        use_docker_machine_manager=False)
        self.ts = ts
        ts.network = Mock()

        session = Mock()
        subtask_id = 'xxyyzz'
        ts.add_task_session(subtask_id, session)
        self.assertIsNotNone(ts.task_sessions[subtask_id])

    def test_remove_task_session(self):
        ccd = self._get_config_desc()
        ts = TaskServer(Node(), ccd, Mock(), self.client, Mock(),
                        use_docker_machine_manager=False)
        self.ts = ts
        ts.network = Mock()

        conn_id = str(uuid.uuid4())
        session = Mock()
        session.conn_id = conn_id

        ts.remove_task_session(session)
        ts.task_sessions['task'] = session
        ts.remove_task_session(session)

    def _get_config_desc(self):
        ccd = ClientConfigDescriptor()
        ccd.root_path = self.path
        ccd.estimated_lux_performance = 2000.0
        ccd.estimated_blender_performance = 2000.0
        ccd.estimated_dummytask_performance = 2000.0
        return ccd

    def test_should_accept_provider(self):
        ccd = self._get_config_desc()
        ts = TaskServer(Node(), ccd, Mock(), self.client, Mock(),
                        use_docker_machine_manager=False)
        self.client.get_computing_trust = Mock(return_value=0.4)
        ts.config_desc.computing_trust = 0.2
        assert ts.should_accept_provider("ABC")
        ts.config_desc.computing_trust = 0.4
        assert ts.should_accept_provider("ABC")
        ts.config_desc.computing_trust = 0.5
        assert not ts.should_accept_provider("ABC")

        ts.config_desc.computing_trust = 0.2
        assert ts.should_accept_provider("ABC")

        ts.deny_set.add("ABC")
        assert not ts.should_accept_provider("ABC")

    def test_should_accept_requestor(self):
        ccd = self._get_config_desc()
        ts = TaskServer(Node(), ccd, Mock(), self.client, Mock(),
                        use_docker_machine_manager=False)
        self.client.get_requesting_trust = Mock(return_value=0.4)
        ts.config_desc.rquesting_trust = 0.2
        assert ts.should_accept_requestor("ABC")
        ts.config_desc.requesting_trust = 0.4
        assert ts.should_accept_requestor("ABC")
        ts.config_desc.requesting_trust = 0.5
        assert not ts.should_accept_requestor("ABC")

        ts.config_desc.requesting_trust = 0.2
        assert ts.should_accept_requestor("ABC")

        ts.deny_set.add("ABC")
        assert not ts.should_accept_requestor("ABC")


class TestTaskServer2(TestWithKeysAuth, TestDirFixtureWithReactor):

    def setUp(self):
        for parent in self.__class__.__bases__:
            parent.setUp(self)
        random.seed()
        self.ccd = self._get_config_desc()
        self.ts = TaskServer(Node(), self.ccd, EllipticalKeysAuth(self.path),
                             self.client, Mock(),
                             use_docker_machine_manager=False)
        self.ts.task_computer = MagicMock()

    def tearDown(self):
        for parent in self.__class__.__bases__:
            parent.tearDown(self)

    @patch("golem.task.taskserver.TaskServer._find_sessions")
    def test_send_waiting(self, find_sessions_mock):
        session_cbk = MagicMock()
        node = Mock()
        elem = MagicMock()
        elem.subtask = 's' + str(uuid.uuid4())
        elem.get_sender_node.return_value = node
        elems_set = {elem}
        kwargs = {
            'elems_set': elems_set,
            'cb': session_cbk,
        }

        elem._last_try = datetime.datetime.now()
        self.ts._send_waiting_payments(**kwargs)
        find_sessions_mock.assert_not_called()

        find_sessions_mock.return_value = []
        elem._last_try = datetime.datetime.min
        self.ts._send_waiting_payments(**kwargs)
        find_sessions_mock.assert_called_once_with(elem.subtask)
        find_sessions_mock.reset_mock()

        self.ts.task_service.spawn_connect.assert_called_once_with(
            node.key,
            addresses=elem.get_sender_node().get_addresses(),
            cb=ANY,
            eb=ANY
        )
        self.ts.task_service.spawn_connect.reset_mock()

        # Test ordinary session
        session = Mock()
        find_sessions_mock.return_value = session
        elem._last_try = datetime.datetime.min
        self.ts._send_waiting_payments(**kwargs)
        find_sessions_mock.assert_called_once_with(elem.subtask)
        find_sessions_mock.reset_mock()
        session_cbk.assert_called_once_with(session, elem)
        session_cbk.reset_mock()

    @patch("golem.task.taskmanager.TaskManager.dump_task")
    @patch("golem.task.taskserver.Trust")
    def test_results(self, trust, dump_mock):
        ccd = self._get_config_desc()
        ts = TaskServer(Node(), ccd, EllipticalKeysAuth(self.path), self.client,
                        Mock(),
                        use_docker_machine_manager=False)
        self.ts = ts
        ts.task_manager.listen_port = 1111
        ts.task_manager.listen_address = "10.10.10.10"
        ts.receive_subtask_computation_time("xxyyzz", 1031)

        extra_data = Mock()
        extra_data.ctd = ComputeTaskDef()
        extra_data.ctd.task_id = "xyz"
        extra_data.ctd.subtask_id = "xxyyzz"
        extra_data.ctd.environment = "DEFAULT"
        extra_data.should_wait = False

        task_mock = get_mock_task("xyz", "xxyyzz")
        task_mock.get_trust_mod.return_value = ts.max_trust
        task_mock.query_extra_data.return_value = extra_data

        ts.task_manager.add_new_task(task_mock)
        ts.task_manager.tasks_states["xyz"].status = ts.task_manager.activeStatus[0]
        subtask, wrong_task, wait = ts.task_manager.get_next_subtask("DEF", "DEF", "xyz",
                                                                     1000, 10, 5, 10, 2,
                                                                     "10.10.10.10")
        ts.receive_subtask_computation_time("xxyyzz", 1031)
        self.assertEqual(ts.task_manager.tasks_states["xyz"].subtask_states["xxyyzz"].computation_time, 1031)
        expected_value = ceil(1031 * 1010 / 3600)
        self.assertEqual(ts.task_manager.tasks_states["xyz"].subtask_states["xxyyzz"].value, expected_value)
        account_info = Mock()
        account_info.key_id = "key"
        prev_calls = trust.COMPUTED.increase.call_count
        ts.accept_result("xxyyzz", account_info)
        ts.client.transaction_system.add_payment_info.assert_called_with("xyz", "xxyyzz", expected_value, account_info)
        self.assertGreater(trust.COMPUTED.increase.call_count, prev_calls)

    @patch("golem.task.taskmanager.TaskManager.dump_task")
    @patch("golem.task.taskserver.Trust")
    def test_results_no_payment_addr(self, *_):
        # FIXME: This test is too heavy, it starts up whole Golem Client.
        ccd = self._get_config_desc()
        ts = TaskServer(Node(), ccd, EllipticalKeysAuth(self.path), self.client,
                        Mock(),
                        use_docker_machine_manager=False)
        ts.task_manager.listen_address = "10.10.10.10"
        ts.task_manager.listen_port = 1111
        ts.receive_subtask_computation_time("xxyyzz", 1031)

        self.ts = ts

        extra_data = Mock()
        extra_data.ctd = ComputeTaskDef()
        extra_data.ctd.task_id = "xyz"
        extra_data.ctd.subtask_id = "xxyyzz"
        extra_data.ctd.environment = "DEFAULT"
        extra_data.should_wait = False

        task_mock = get_mock_task("xyz", "xxyyzz")
        task_mock.get_trust_mod.return_value = ts.max_trust
        task_mock.query_extra_data.return_value = extra_data

        ts.task_manager.add_new_task(task_mock)
        ts.task_manager.tasks_states["xyz"].status = ts.task_manager.activeStatus[0]
        subtask, wrong_task, wait = ts.task_manager.get_next_subtask(
            "DEF", "DEF", "xyz", 1000, 10, 5, 10, 2, "10.10.10.10")

        ts.receive_subtask_computation_time("xxyyzz", 1031)
        account_info = Mock()
        account_info.key_id = "key"
        account_info.eth_account = Mock()
        account_info.eth_account.address = None

        ts.accept_result("xxyyzz", account_info)
        self.assertEqual(ts.client.transaction_system.add_payment_info.call_count, 0)

    def _get_config_desc(self):
        ccd = ClientConfigDescriptor()
        ccd.root_path = self.path
        ccd.estimated_lux_performance = 2000.0
        ccd.estimated_blender_performance = 2000.0
        return ccd<|MERGE_RESOLUTION|>--- conflicted
+++ resolved
@@ -13,17 +13,8 @@
 from golem.core.keysauth import EllipticalKeysAuth
 from golem.core.variables import APP_VERSION
 from golem.network.p2p.node import Node
-<<<<<<< HEAD
-from golem.task.taskbase import ComputeTaskDef, TaskHeader
-from golem.task.taskserver import TaskServer, logger
-=======
-from golem.network.stun.pystun import FullCone
-from golem.task import tasksession
 from golem.task.taskbase import ComputeTaskDef, TaskHeader, ResultType
-from golem.task.taskserver import TASK_CONN_TYPES
 from golem.task.taskserver import TaskServer, WaitingTaskResult, logger
-from golem.task.tasksession import TaskSession
->>>>>>> 0bc5c6ad
 from golem.tools.assertlogs import LogTestCase
 from golem.tools.testwithappconfig import TestWithKeysAuth
 from golem.tools.testwithreactor import TestDirFixtureWithReactor
@@ -144,27 +135,9 @@
 
         self.assertFalse(async_run.called)
         self.assertTrue(ts.send_result("xyzxyz", "xyz", 40, results, n))
+
         self.assertEqual(ts.get_subtask_ttl("xyz"), 120)
-<<<<<<< HEAD
-        self.assertTrue(async_run.called)
-
         incomes_keeper.expect.assert_called_once_with(
-=======
-        wtr = ts.results_to_send["xxyyzz"]
-        self.assertIsInstance(wtr, WaitingTaskResult)
-        self.assertEqual(wtr.subtask_id, "xxyyzz")
-        self.assertEqual(wtr.result, "")
-        self.assertEqual(wtr.result_type, ResultType.DATA)
-        self.assertEqual(wtr.computing_time, 40)
-        self.assertEqual(wtr.last_sending_trial, 0)
-        self.assertEqual(wtr.delay_time, 0)
-        self.assertEqual(wtr.owner_address, "10.10.10.10")
-        self.assertEqual(wtr.owner_port, 10101)
-        self.assertEqual(wtr.owner_key_id, "key")
-        self.assertEqual(wtr.owner, n)
-        self.assertEqual(wtr.already_sending, False)
-        ts.client.transaction_system.incomes_keeper.expect.assert_called_once_with(
->>>>>>> 0bc5c6ad
             sender_node_id="key",
             task_id="xyz",
             subtask_id="xyzxyz",
