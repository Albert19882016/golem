--- conflicted
+++ resolved
@@ -1,18 +1,12 @@
-<<<<<<< HEAD
 import time
+from os import path
 from random import random
 
 from devp2p.crypto import ECCx
 
-from golem.core.keysauth import KeysAuth, EllipticalKeysAuth
+from golem.core.keysauth import KeysAuth, EllipticalKeysAuth, RSAKeysAuth
 from golem.core.simpleserializer import SimpleSerializer
 from golem.network.transport.message import MessageWantToComputeTask
-=======
-from os import path
-from random import random
-
-from golem.core.keysauth import KeysAuth, EllipticalKeysAuth, RSAKeysAuth
->>>>>>> 5bc3ad67
 from golem.tools.testwithappconfig import TestWithKeysAuth
 
 
@@ -86,7 +80,7 @@
         expected_result = "0ae053b8fac524150e75bb00efc9a4268b770b6208708e2600cabbc0792432d9654ed4e9e6dd50e51148766412582f0817290bbf988e0afc7815e9f722d114e401"
 
         EllipticalKeysAuth.set_keys_dir(self.path)
-        ek = EllipticalKeysAuth(uuid='1')
+        ek = EllipticalKeysAuth(self.path)
 
         ek.public_key = public_key.decode('hex')
         ek._private_key = private_key.decode('hex')
