--- conflicted
+++ resolved
@@ -232,10 +232,6 @@
     @mock.patch(
         "golem.network.concent.helpers.process_report_computed_task"
     )
-<<<<<<< HEAD
-    def test_force_report_computed_task(self, helper_mock):
-        msg = msg_factories.concents.ForceReportComputedTaskFactory()
-=======
     @mock.patch(
         "golem_messages.helpers.maximum_download_time",
         return_value=datetime.timedelta(seconds=10),
@@ -248,8 +244,7 @@
             pull_mock,
             _mdt_mock,
             helper_mock):
-        msg = msg_factories.ForceReportComputedTask()
->>>>>>> a24de85f
+        msg = msg_factories.concents.ForceReportComputedTaskFactory()
         helper_mock.return_value = returned_msg = object()
         library.interpret(msg)
         helper_mock.assert_called_once_with(
