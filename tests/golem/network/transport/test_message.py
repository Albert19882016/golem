--- conflicted
+++ resolved
@@ -204,13 +204,6 @@
                 message.MessageGetTasks,
                 message.MessageGetResourcePeers,
                 message.MessageStopGossip,
-<<<<<<< HEAD
-                message.MessageNatPunchFailure,
-=======
-                message.MessageBeingMiddlemanAccepted,
-                message.MessageMiddlemanAccepted,
-                message.MessageMiddlemanReady,
->>>>>>> f26ad6d9
                 message.MessageWaitingForResults,
                 ):
             msg = message_class()
@@ -343,41 +336,6 @@
         ]
         self.assertEqual(expected, msg.slots())
 
-<<<<<<< HEAD
-    def test_message_nat_punch(self):
-        asking_node = 'test-an-{}'.format(uuid.uuid4())
-        dest_node = 'test-dn-{}'.format(uuid.uuid4())
-        ask_conn_id = 'test-aci-{}'.format(uuid.uuid4())
-        msg = message.MessageNatPunch(asking_node=asking_node, dest_node=dest_node, ask_conn_id=ask_conn_id)
-=======
-    def test_message_middleman(self):
-        asking_node = 'test-an-{}'.format(uuid.uuid4())
-        dest_node = 'test-dn-{}'.format(uuid.uuid4())
-        ask_conn_id = 'test-aci-{}'.format(uuid.uuid4())
-        msg = message.MessageMiddleman(asking_node=asking_node, dest_node=dest_node, ask_conn_id=ask_conn_id)
->>>>>>> f26ad6d9
-        expected = [
-            ['asking_node', asking_node],
-            ['dest_node', dest_node],
-            ['ask_conn_id', ask_conn_id],
-        ]
-        self.assertEqual(expected, msg.slots())
-
-<<<<<<< HEAD
-=======
-    def test_message_join_middleman_conn(self):
-        key_id = 'test-ki-{}'.format(uuid.uuid4())
-        dest_node = 'test-dn-{}'.format(uuid.uuid4())
-        conn_id = 'test-ci-{}'.format(uuid.uuid4())
-        msg = message.MessageJoinMiddlemanConn(key_id=key_id, conn_id=conn_id, dest_node_key_id=dest_node)
-        expected = [
-            ['conn_id', conn_id],
-            ['key_id', key_id],
-            ['dest_node_key_id', dest_node],
-        ]
-        self.assertEqual(expected, msg.slots())
-
->>>>>>> f26ad6d9
     def test_message_cannot_compute_task(self):
         subtask_id = 'test-si-{}'.format(uuid.uuid4())
         reason = "Opowiada Hieronim praski o osobliwszej czci, jaką w głębi Litwy cieszył się żelazny młot niezwykłej wielkości; „znaki zodiaka” rozbiły nim wieżę, w której potężny król słońce więził; należy się więc cześć narzędziu, co nam światło odzyskało. Już Mannhardt zwrócił uwagę na kult młotów (kamiennych) na północy; młoty „Tora” (pioruna) wyrabiano w Skandynawii dla czarów jeszcze w nowszych czasach; znajdujemy po grobach srebrne młoteczki jako amulety; hr. Tyszkiewicz opowiadał, jak wysoko chłop litewski cenił własności „kopalnego” młota (zeskrobany proszek z wodą przeciw chorobom służył itd.)."
