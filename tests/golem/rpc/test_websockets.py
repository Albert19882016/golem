--- conflicted
+++ resolved
@@ -74,13 +74,9 @@
 
         started = time.time()
         while result[1] is None:
-<<<<<<< HEAD
-            time.sleep(0.2)
             if time.time() - started > 10:
                 self.fail("Test timeout")
-=======
             time.sleep(0.1)
->>>>>>> 7813a2c7
 
     def test_batch(self):
 
@@ -111,7 +107,6 @@
 
         started = time.time()
         while result[1] is None:
-<<<<<<< HEAD
             time.sleep(0.2)
             if time.time() - started > 10:
                 self.fail("Test timeout")
@@ -177,15 +172,13 @@
 
         started = time.time()
         while result[1] is None:
-            time.sleep(0.2)
             if time.time() - started > 15:
                 self.fail("Test timed out")
 
+            time.sleep(0.1)
+
         ws_client._deferred = Deferred()
         ws_client.clientConnectionFailed(Mock(), Mock())
-=======
-            time.sleep(0.1)
->>>>>>> 7813a2c7
 
 
 class TestSessionManager(unittest.TestCase):
