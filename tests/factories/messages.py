--- conflicted
+++ resolved
@@ -192,14 +192,14 @@
     task_to_compute = factory.SubFactory(TaskToCompute)
 
 
-<<<<<<< HEAD
 class ForceSubtaskResultsResponse(factory.Factory):
     class Meta:
         model = concents.ForceSubtaskResultsResponse
 
     subtask_results_accepted = factory.SubFactory(SubtaskResultsAcceptedFactory)
     subtask_results_rejected = factory.SubFactory(SubtaskResultsRejected)
-=======
+
+
 class ForceGetTaskResult(factory.Factory):
     class Meta:
         model = concents.ForceGetTaskResult
@@ -218,5 +218,4 @@
     class Meta:
         model = concents.AckForceGetTaskResult
 
-    force_get_task_result = factory.SubFactory(ForceGetTaskResult)
->>>>>>> 02643881
+    force_get_task_result = factory.SubFactory(ForceGetTaskResult)