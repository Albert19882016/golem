--- conflicted
+++ resolved
@@ -76,14 +76,8 @@
 
         self.assertEqual(task.get_stdout(subtask_id), files[0])
         self.assertEqual(task.get_stderr(subtask_id), files[1])
-        
-<<<<<<< HEAD
-        after_test_result = task.after_test(None, None, None)
-        assert after_test_result.get("estm_time") is None
-        assert after_test_result.get("warnings") is None
-=======
+
         self.assertEqual(task.after_test(None, None), {})
->>>>>>> dfb6f203
 
         assert len(task.listeners) == 0
 
