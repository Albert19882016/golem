import logging
import random
import os
import tempfile
import subprocess
import shutil
from collections import OrderedDict
from PIL import Image, ImageChops

from golem.core.common import get_golem_path
from golem.core.simpleexccmd import exec_cmd
from golem.core.common import get_golem_path
from golem.task.taskstate import SubtaskStatus
from golem.environments.environment import Environment

from gnr.renderingtaskstate import RendererDefaults, RendererInfo
from gnr.renderingenvironment import LuxRenderEnvironment
from gnr.renderingdirmanager import get_test_task_path, find_task_script, get_test_task_tmp_path
from gnr.task.imgrepr import load_img, blend
from gnr.task.gnrtask import GNROptions, check_subtask_id_wrapper
from gnr.task.renderingtask import RenderingTask, RenderingTaskBuilder
from gnr.task.scenefileeditor import regenerate_lux_file

logger = logging.getLogger(__name__)

def merge_flm_files(flm_to_verify_and_merge_filename, output_flm_filename):
    p = subprocess.Popen(["luxmerger", output_flm_filename, flm_to_verify_and_merge_filename, "-o", output_flm_filename], stdout=subprocess.PIPE, stderr=subprocess.PIPE)
    out, err = p.communicate()
    
    if("ERROR" in err):
        return False
    else:
        return True


class LuxRenderDefaults(RendererDefaults):
    def __init__(self):
        RendererDefaults.__init__(self)
        self.output_format = "EXR"
        self.main_program_file = find_task_script("luxtask.py")
        self.min_subtasks = 1
        self.max_subtasks = 100
        self.default_subtasks = 5


def build_lux_render_info(dialog, customizer):
    defaults = LuxRenderDefaults()

    renderer = RendererInfo("LuxRender", defaults, LuxRenderTaskBuilder, dialog, customizer, LuxRenderOptions)
    renderer.output_formats = ["EXR", "PNG", "TGA"]
    renderer.scene_file_ext = ["lxs"]
    renderer.get_task_num_from_pixels = get_task_num_from_pixels
    renderer.get_task_boarder = get_task_boarder

    return renderer


def get_task_boarder(start_task, end_task, total_tasks, res_x=300, res_y=200, num_subtasks=20):
    boarder = []
    for i in range(0, res_y):
        boarder.append((0, i))
        boarder.append((res_x - 1, i))
    for i in range(0, res_x):
        boarder.append((i, 0))
        boarder.append((i, res_y - 1))
    return boarder


def get_task_num_from_pixels(p_x, p_y, total_tasks, res_x=300, res_y=200):
    return 1


class LuxRenderOptions(GNROptions):
    def __init__(self):
        self.environment = LuxRenderEnvironment()
        self.halttime = 600
        self.haltspp = 1
        self.send_binaries = False
        self.luxconsole = self.environment.get_lux_console()

    def add_to_resources(self, resources):
        if self.send_binaries and os.path.isfile(self.luxconsole):
            resources.add(os.path.normpath(self.luxconsole))
        return resources

    def remove_from_resources(self, resources):
        if self.send_binaries and os.path.normpath(self.luxconsole) in resources:
            resources.remove(os.path.normpath(self.luxconsole))
        return resources


class LuxRenderTaskBuilder(RenderingTaskBuilder):
    def build(self):
        main_scene_dir = os.path.dirname(self.task_definition.main_scene_file)

        lux_task = LuxTask(self.node_name,
                           self.task_definition.task_id,
                           main_scene_dir,
                           self.task_definition.main_scene_file,
                           self.task_definition.main_program_file,
                           self._calculate_total(LuxRenderDefaults(), self.task_definition),
                           self.task_definition.resolution[0],
                           self.task_definition.resolution[1],
                           os.path.splitext(os.path.basename(self.task_definition.output_file))[0],
                           self.task_definition.output_file,
                           self.task_definition.output_format,
                           self.task_definition.full_task_timeout,
                           self.task_definition.subtask_timeout,
                           self.task_definition.resources,
                           self.task_definition.estimated_memory,
                           self.root_path,
                           self.task_definition.renderer_options.halttime,
                           self.task_definition.renderer_options.haltspp,
                           self.task_definition.renderer_options.send_binaries,
                           self.task_definition.renderer_options.luxconsole
                           )

        return self._set_verification_options(lux_task)


class LuxTask(RenderingTask):

    ################
    # Task methods #
    ################

    def __init__(self,
                 node_name,
                 task_id,
                 main_scene_dir,
                 main_scene_file,
                 main_program_file,
                 total_tasks,
                 res_x,
                 res_y,
                 outfilebasename,
                 output_file,
                 output_format,
                 full_task_timeout,
                 subtask_timeout,
                 task_resources,
                 estimated_memory,
                 root_path,
                 halttime,
                 haltspp,
                 own_binaries,
                 luxconsole,
                 return_address="",
                 return_port=0,
                 key_id=""):

        RenderingTask.__init__(self, node_name, task_id, return_address, return_port, key_id,
                               LuxRenderEnvironment.get_id(), full_task_timeout, subtask_timeout,
                               main_program_file, task_resources, main_scene_dir, main_scene_file,
                               total_tasks, res_x, res_y, outfilebasename, output_file, output_format,
                               root_path, estimated_memory)

        self.halttime = halttime
        self.haltspp = haltspp
        self.own_binaries = own_binaries
        self.luxconsole = luxconsole

        try:
            with open(main_scene_file) as f:
                self.scene_file_src = f.read()
        except IOError as err:
            logger.error("Wrong scene file: {}".format(err))
            self.scene_file_src = ""

        self.output_file, _ = os.path.splitext(self.output_file)
        self.numAdd = 0

        self.preview_exr = None
        if self.own_binaries:
            self.header.environment = Environment.get_id()

    def query_extra_data(self, perf_index, num_cores=0, node_id=None, node_name=None):
        if not self._accept_client(node_id):
            logger.warning(" Client {} banned from this task ".format(node_name))
            return None

        start_task, end_task = self._get_next_task()
        if start_task is None or end_task is None:
            logger.error("Task already computed")
            return None

        working_directory = self._get_working_directory()
        min_x = 0
        max_x = 1
        min_y = (start_task - 1) * (1.0 / float(self.total_tasks))
        max_y = (end_task) * (1.0 / float(self.total_tasks))

        if self.halttime > 0:
            write_interval = int(self.halttime / 2)
        else:
            write_interval = 60
        scene_src = regenerate_lux_file(self.scene_file_src, self.res_x, self.res_y, self.halttime, self.haltspp,
                                        write_interval, [0, 1, 0, 1], "PNG")
        scene_dir = os.path.dirname(self._get_scene_file_rel_path())

        if self.own_binaries:
            lux_console = self._get_lux_console_rel_path()
        else:
            lux_console = 'luxconsole.exe'

        num_threads = max(num_cores, 1)

        extra_data = {"path_root": self.main_scene_dir,
                      "start_task": start_task,
                      "end_task": end_task,
                      "total_tasks": self.total_tasks,
                      "outfilebasename": self.outfilebasename,
                      "scene_file_src": scene_src,
                      "scene_dir": scene_dir,
                      "num_threads": num_threads,
                      "own_binaries": self.own_binaries,
                      "lux_console": lux_console
                      }

        hash = "{}".format(random.getrandbits(128))
        self.subtasks_given[hash] = extra_data
        self.subtasks_given[hash]['status'] = SubtaskStatus.starting
        self.subtasks_given[hash]['perf'] = perf_index
        self.subtasks_given[hash]['node_id'] = node_id

        return self._new_compute_task_def(hash, extra_data, working_directory, perf_index)

    def computation_finished(self, subtask_id, task_result, dir_manager=None, result_type=0):
        tmp_dir = get_test_task_tmp_path(get_golem_path())
        self.tmp_dir = tmp_dir
        env = LuxRenderEnvironment()
        lux_merger = env.get_lux_merger()
        test_result_flm = os.path.join(tmp_dir, str(self.header.task_id) + ".flm")

        tr_files = self.load_task_results(task_result, result_type, tmp_dir)
        if len(task_result) > 0:
            num_start = self.subtasks_given[subtask_id]['start_task']
            self.subtasks_given[subtask_id]['status'] = SubtaskStatus.finished
            for tr_file in tr_files:
                _, ext = os.path.splitext(tr_file)
                if ext == '.flm':
                    self.collected_file_names[num_start] = tr_file
                    self.num_tasks_received += 1
                    self.counting_nodes[self.subtasks_given[subtask_id]['node_id']] = 1
<<<<<<< HEAD
                    if self.advanceVerification and (lux_merger is not None):
                        if not merge_flm_files(tr_file, test_result_flm):
                            logger.info("Subtask " + str(subtask_id) + " rejected.")
                            self._mark_subtask_failed(subtask_id)
                        else:
                            logger.info("Subtask " + str(subtask_id) + " successfuly verified.")
                else:
=======
                elif ext != '.log':
>>>>>>> 3b400dd9
                    self.subtasks_given[subtask_id]['previewFile'] = tr_file
                    self._update_preview(tr_file, num_start)
        else:
            self._mark_subtask_failed(subtask_id)
        if self.num_tasks_received == self.total_tasks:
            if self.advanceVerification:
                self.__generate_final_flm_advanced_verification()
            else:
                self.__generate_final_flm()
            self.__generate_final_file()

    ###################
    # GNRTask methods #
    ###################

    def query_extra_data_for_test_task(self):
        self.test_task_res_path = get_test_task_path(self.root_path)
        logger.debug(self.test_task_res_path)
        if not os.path.exists(self.test_task_res_path):
            os.makedirs(self.test_task_res_path)

        scene_src = regenerate_lux_file(self.scene_file_src, self.res_x, self.res_y, 1, 0, 1, [0, 1, 0, 1], "PNG")
        working_directory = self._get_working_directory()
        scene_dir = os.path.dirname(self._get_scene_file_rel_path())

        if self.own_binaries:
            lux_console = self._get_lux_console_rel_path()
        else:
            lux_console = 'luxconsole.exe'

        extra_data = {
            "path_root": self.main_scene_dir,
            "start_task": 1,
            "end_task": 1,
            "total_tasks": 1,
            "outfilebasename": self.header.task_id,
            "scene_file_src": scene_src,
            "scene_dir": scene_dir,
            "num_threads": 1,
            "own_binaries": self.own_binaries,
            "lux_console": lux_console
        }

        hash = "{}".format(random.getrandbits(128))

        return self._new_compute_task_def(hash, extra_data, working_directory, 0)

    def _short_extra_data_repr(self, perf_index, extra_data):
        return "start_task: {start_task}, outfilebasename: {outfilebasename}, " \
               "scene_file_src: {scene_file_src}".format(**extra_data)

    def _update_preview(self, new_chunk_file_path, chunk_num):
        self.numAdd += 1
        if new_chunk_file_path.endswith(".exr"):
            self.__update_preview_from_exr(new_chunk_file_path)
        else:
            self.__update_preview_from_pil_file(new_chunk_file_path)

    @check_subtask_id_wrapper
    def _remove_from_preview(self, subtask_id):
        preview_files = []
        for subId, task in self.subtasks_given.iteritems():
            if subId != subtask_id and task['status'] == 'Finished' and 'previewFile' in task:
                preview_files.append(task['previewFile'])

        self.preview_file_path = None
        self.numAdd = 0
        for f in preview_files:
            self._update_preview(f, None)

    def _get_lux_console_rel_path(self):
        luxconsole_rel = os.path.relpath(os.path.dirname(self.luxconsole), os.path.dirname(self.main_scene_file))
        luxconsole_rel = os.path.join(luxconsole_rel, os.path.basename(self.luxconsole))
        return luxconsole_rel

    def __update_preview_from_pil_file(self, new_chunk_file_path):
        img = Image.open(new_chunk_file_path)

        img_current = self._open_preview()
        img_current = ImageChops.blend(img_current, img, 1.0 / float(self.numAdd))
        img_current.save(self.preview_file_path, "BMP")

    def __update_preview_from_exr(self, new_chunk_file):
        if self.preview_exr is None:
            self.preview_exr = load_img(new_chunk_file)
        else:
            self.preview_exr = blend(self.preview_exr, load_img(new_chunk_file), 1.0 / float(self.numAdd))

        img_current = self._open_preview()
        img = self.preview_exr.to_pil()
        img.save(self.preview_file_path, "BMP")

    def __format_lux_render_cmd(self, scene_file):
        env = LuxRenderEnvironment()
        cmd_file = env.get_lux_console()
        logger.debug("Luxconsole file name: " + str(cmd_file))
        output_flm = "{}.flm".format(self.output_file)
        cmd = '"{}" "{}" -R "{}" -o "{}" '.format(cmd_file, scene_file, output_flm, self.output_file)
        logger.debug("Last flm cmd {}".format(cmd))
        prev_path = os.getcwd()
        os.chdir(os.path.dirname(self.main_scene_file))
        exec_cmd(cmd)
        os.chdir(prev_path)

    def __generate_final_file(self):

        if self.halttime > 0:
            write_interval = int(self.halttime / 2)
        else:
            write_interval = 60

        scene_src = regenerate_lux_file(self.scene_file_src, self.res_x, self.res_y, self.halttime, self.haltspp,
                                        write_interval, [0, 1, 0, 1], self.output_format)
        dir_name = os.path.dirname(self.main_scene_file)
        with tempfile.NamedTemporaryFile(mode="w", suffix=".lxs", dir=dir_name, delete=False) as tmp_scene_file:
            tmp_scene_file.write(scene_src)
        self.__format_lux_render_cmd(tmp_scene_file.name)

        os.remove(tmp_scene_file.name)

    def __generate_final_flm(self):
<<<<<<< HEAD
=======
        '''
        Received flm files will be merged one by one with the result of task's test
        in order to verify basic properties of the received .flms
        returns list of wrong flms
        '''
        
        # the file containing result of task test
        test_result_flm = os.path.join(get_golem_path(), "save", str(self.header.task_id) + ".flm")
        # output flm
>>>>>>> 3b400dd9
        output_file_name = u"{}".format(self.output_file, self.output_format)
        self.collected_file_names = OrderedDict(sorted(self.collected_file_names.items()))
        files = " ".join(self.collected_file_names.values())
        env = LuxRenderEnvironment()
        lux_merger = env.get_lux_merger()
        if lux_merger is not None:
            cmd = "{} -o {}.flm {}".format(lux_merger, self.output_file, files)

            logger.debug("Lux Merger cmd: {}".format(cmd))
            exec_cmd(cmd)

    def __generate_final_flm_advanced_verification(self):
        # the file containing result of task test
        test_result_flm = os.path.join(self.tmp_dir, str(self.header.task_id) + ".flm")
        
        shutil.copy(test_result_flm, self.output_file + ".flm")
        logger.debug("Copying " + test_result_flm + " to " + self.output_file + ".flm")

<|MERGE_RESOLUTION|>--- conflicted
+++ resolved
@@ -1,406 +1,399 @@
-import logging
-import random
-import os
-import tempfile
-import subprocess
-import shutil
-from collections import OrderedDict
-from PIL import Image, ImageChops
-
-from golem.core.common import get_golem_path
-from golem.core.simpleexccmd import exec_cmd
-from golem.core.common import get_golem_path
-from golem.task.taskstate import SubtaskStatus
-from golem.environments.environment import Environment
-
-from gnr.renderingtaskstate import RendererDefaults, RendererInfo
-from gnr.renderingenvironment import LuxRenderEnvironment
-from gnr.renderingdirmanager import get_test_task_path, find_task_script, get_test_task_tmp_path
-from gnr.task.imgrepr import load_img, blend
-from gnr.task.gnrtask import GNROptions, check_subtask_id_wrapper
-from gnr.task.renderingtask import RenderingTask, RenderingTaskBuilder
-from gnr.task.scenefileeditor import regenerate_lux_file
-
-logger = logging.getLogger(__name__)
-
-def merge_flm_files(flm_to_verify_and_merge_filename, output_flm_filename):
-    p = subprocess.Popen(["luxmerger", output_flm_filename, flm_to_verify_and_merge_filename, "-o", output_flm_filename], stdout=subprocess.PIPE, stderr=subprocess.PIPE)
-    out, err = p.communicate()
-    
-    if("ERROR" in err):
-        return False
-    else:
-        return True
-
-
-class LuxRenderDefaults(RendererDefaults):
-    def __init__(self):
-        RendererDefaults.__init__(self)
-        self.output_format = "EXR"
-        self.main_program_file = find_task_script("luxtask.py")
-        self.min_subtasks = 1
-        self.max_subtasks = 100
-        self.default_subtasks = 5
-
-
-def build_lux_render_info(dialog, customizer):
-    defaults = LuxRenderDefaults()
-
-    renderer = RendererInfo("LuxRender", defaults, LuxRenderTaskBuilder, dialog, customizer, LuxRenderOptions)
-    renderer.output_formats = ["EXR", "PNG", "TGA"]
-    renderer.scene_file_ext = ["lxs"]
-    renderer.get_task_num_from_pixels = get_task_num_from_pixels
-    renderer.get_task_boarder = get_task_boarder
-
-    return renderer
-
-
-def get_task_boarder(start_task, end_task, total_tasks, res_x=300, res_y=200, num_subtasks=20):
-    boarder = []
-    for i in range(0, res_y):
-        boarder.append((0, i))
-        boarder.append((res_x - 1, i))
-    for i in range(0, res_x):
-        boarder.append((i, 0))
-        boarder.append((i, res_y - 1))
-    return boarder
-
-
-def get_task_num_from_pixels(p_x, p_y, total_tasks, res_x=300, res_y=200):
-    return 1
-
-
-class LuxRenderOptions(GNROptions):
-    def __init__(self):
-        self.environment = LuxRenderEnvironment()
-        self.halttime = 600
-        self.haltspp = 1
-        self.send_binaries = False
-        self.luxconsole = self.environment.get_lux_console()
-
-    def add_to_resources(self, resources):
-        if self.send_binaries and os.path.isfile(self.luxconsole):
-            resources.add(os.path.normpath(self.luxconsole))
-        return resources
-
-    def remove_from_resources(self, resources):
-        if self.send_binaries and os.path.normpath(self.luxconsole) in resources:
-            resources.remove(os.path.normpath(self.luxconsole))
-        return resources
-
-
-class LuxRenderTaskBuilder(RenderingTaskBuilder):
-    def build(self):
-        main_scene_dir = os.path.dirname(self.task_definition.main_scene_file)
-
-        lux_task = LuxTask(self.node_name,
-                           self.task_definition.task_id,
-                           main_scene_dir,
-                           self.task_definition.main_scene_file,
-                           self.task_definition.main_program_file,
-                           self._calculate_total(LuxRenderDefaults(), self.task_definition),
-                           self.task_definition.resolution[0],
-                           self.task_definition.resolution[1],
-                           os.path.splitext(os.path.basename(self.task_definition.output_file))[0],
-                           self.task_definition.output_file,
-                           self.task_definition.output_format,
-                           self.task_definition.full_task_timeout,
-                           self.task_definition.subtask_timeout,
-                           self.task_definition.resources,
-                           self.task_definition.estimated_memory,
-                           self.root_path,
-                           self.task_definition.renderer_options.halttime,
-                           self.task_definition.renderer_options.haltspp,
-                           self.task_definition.renderer_options.send_binaries,
-                           self.task_definition.renderer_options.luxconsole
-                           )
-
-        return self._set_verification_options(lux_task)
-
-
-class LuxTask(RenderingTask):
-
-    ################
-    # Task methods #
-    ################
-
-    def __init__(self,
-                 node_name,
-                 task_id,
-                 main_scene_dir,
-                 main_scene_file,
-                 main_program_file,
-                 total_tasks,
-                 res_x,
-                 res_y,
-                 outfilebasename,
-                 output_file,
-                 output_format,
-                 full_task_timeout,
-                 subtask_timeout,
-                 task_resources,
-                 estimated_memory,
-                 root_path,
-                 halttime,
-                 haltspp,
-                 own_binaries,
-                 luxconsole,
-                 return_address="",
-                 return_port=0,
-                 key_id=""):
-
-        RenderingTask.__init__(self, node_name, task_id, return_address, return_port, key_id,
-                               LuxRenderEnvironment.get_id(), full_task_timeout, subtask_timeout,
-                               main_program_file, task_resources, main_scene_dir, main_scene_file,
-                               total_tasks, res_x, res_y, outfilebasename, output_file, output_format,
-                               root_path, estimated_memory)
-
-        self.halttime = halttime
-        self.haltspp = haltspp
-        self.own_binaries = own_binaries
-        self.luxconsole = luxconsole
-
-        try:
-            with open(main_scene_file) as f:
-                self.scene_file_src = f.read()
-        except IOError as err:
-            logger.error("Wrong scene file: {}".format(err))
-            self.scene_file_src = ""
-
-        self.output_file, _ = os.path.splitext(self.output_file)
-        self.numAdd = 0
-
-        self.preview_exr = None
-        if self.own_binaries:
-            self.header.environment = Environment.get_id()
-
-    def query_extra_data(self, perf_index, num_cores=0, node_id=None, node_name=None):
-        if not self._accept_client(node_id):
-            logger.warning(" Client {} banned from this task ".format(node_name))
-            return None
-
-        start_task, end_task = self._get_next_task()
-        if start_task is None or end_task is None:
-            logger.error("Task already computed")
-            return None
-
-        working_directory = self._get_working_directory()
-        min_x = 0
-        max_x = 1
-        min_y = (start_task - 1) * (1.0 / float(self.total_tasks))
-        max_y = (end_task) * (1.0 / float(self.total_tasks))
-
-        if self.halttime > 0:
-            write_interval = int(self.halttime / 2)
-        else:
-            write_interval = 60
-        scene_src = regenerate_lux_file(self.scene_file_src, self.res_x, self.res_y, self.halttime, self.haltspp,
-                                        write_interval, [0, 1, 0, 1], "PNG")
-        scene_dir = os.path.dirname(self._get_scene_file_rel_path())
-
-        if self.own_binaries:
-            lux_console = self._get_lux_console_rel_path()
-        else:
-            lux_console = 'luxconsole.exe'
-
-        num_threads = max(num_cores, 1)
-
-        extra_data = {"path_root": self.main_scene_dir,
-                      "start_task": start_task,
-                      "end_task": end_task,
-                      "total_tasks": self.total_tasks,
-                      "outfilebasename": self.outfilebasename,
-                      "scene_file_src": scene_src,
-                      "scene_dir": scene_dir,
-                      "num_threads": num_threads,
-                      "own_binaries": self.own_binaries,
-                      "lux_console": lux_console
-                      }
-
-        hash = "{}".format(random.getrandbits(128))
-        self.subtasks_given[hash] = extra_data
-        self.subtasks_given[hash]['status'] = SubtaskStatus.starting
-        self.subtasks_given[hash]['perf'] = perf_index
-        self.subtasks_given[hash]['node_id'] = node_id
-
-        return self._new_compute_task_def(hash, extra_data, working_directory, perf_index)
-
-    def computation_finished(self, subtask_id, task_result, dir_manager=None, result_type=0):
-        tmp_dir = get_test_task_tmp_path(get_golem_path())
-        self.tmp_dir = tmp_dir
-        env = LuxRenderEnvironment()
-        lux_merger = env.get_lux_merger()
-        test_result_flm = os.path.join(tmp_dir, str(self.header.task_id) + ".flm")
-
-        tr_files = self.load_task_results(task_result, result_type, tmp_dir)
-        if len(task_result) > 0:
-            num_start = self.subtasks_given[subtask_id]['start_task']
-            self.subtasks_given[subtask_id]['status'] = SubtaskStatus.finished
-            for tr_file in tr_files:
-                _, ext = os.path.splitext(tr_file)
-                if ext == '.flm':
-                    self.collected_file_names[num_start] = tr_file
-                    self.num_tasks_received += 1
-                    self.counting_nodes[self.subtasks_given[subtask_id]['node_id']] = 1
-<<<<<<< HEAD
-                    if self.advanceVerification and (lux_merger is not None):
-                        if not merge_flm_files(tr_file, test_result_flm):
-                            logger.info("Subtask " + str(subtask_id) + " rejected.")
-                            self._mark_subtask_failed(subtask_id)
-                        else:
-                            logger.info("Subtask " + str(subtask_id) + " successfuly verified.")
-                else:
-=======
-                elif ext != '.log':
->>>>>>> 3b400dd9
-                    self.subtasks_given[subtask_id]['previewFile'] = tr_file
-                    self._update_preview(tr_file, num_start)
-        else:
-            self._mark_subtask_failed(subtask_id)
-        if self.num_tasks_received == self.total_tasks:
-            if self.advanceVerification:
-                self.__generate_final_flm_advanced_verification()
-            else:
-                self.__generate_final_flm()
-            self.__generate_final_file()
-
-    ###################
-    # GNRTask methods #
-    ###################
-
-    def query_extra_data_for_test_task(self):
-        self.test_task_res_path = get_test_task_path(self.root_path)
-        logger.debug(self.test_task_res_path)
-        if not os.path.exists(self.test_task_res_path):
-            os.makedirs(self.test_task_res_path)
-
-        scene_src = regenerate_lux_file(self.scene_file_src, self.res_x, self.res_y, 1, 0, 1, [0, 1, 0, 1], "PNG")
-        working_directory = self._get_working_directory()
-        scene_dir = os.path.dirname(self._get_scene_file_rel_path())
-
-        if self.own_binaries:
-            lux_console = self._get_lux_console_rel_path()
-        else:
-            lux_console = 'luxconsole.exe'
-
-        extra_data = {
-            "path_root": self.main_scene_dir,
-            "start_task": 1,
-            "end_task": 1,
-            "total_tasks": 1,
-            "outfilebasename": self.header.task_id,
-            "scene_file_src": scene_src,
-            "scene_dir": scene_dir,
-            "num_threads": 1,
-            "own_binaries": self.own_binaries,
-            "lux_console": lux_console
-        }
-
-        hash = "{}".format(random.getrandbits(128))
-
-        return self._new_compute_task_def(hash, extra_data, working_directory, 0)
-
-    def _short_extra_data_repr(self, perf_index, extra_data):
-        return "start_task: {start_task}, outfilebasename: {outfilebasename}, " \
-               "scene_file_src: {scene_file_src}".format(**extra_data)
-
-    def _update_preview(self, new_chunk_file_path, chunk_num):
-        self.numAdd += 1
-        if new_chunk_file_path.endswith(".exr"):
-            self.__update_preview_from_exr(new_chunk_file_path)
-        else:
-            self.__update_preview_from_pil_file(new_chunk_file_path)
-
-    @check_subtask_id_wrapper
-    def _remove_from_preview(self, subtask_id):
-        preview_files = []
-        for subId, task in self.subtasks_given.iteritems():
-            if subId != subtask_id and task['status'] == 'Finished' and 'previewFile' in task:
-                preview_files.append(task['previewFile'])
-
-        self.preview_file_path = None
-        self.numAdd = 0
-        for f in preview_files:
-            self._update_preview(f, None)
-
-    def _get_lux_console_rel_path(self):
-        luxconsole_rel = os.path.relpath(os.path.dirname(self.luxconsole), os.path.dirname(self.main_scene_file))
-        luxconsole_rel = os.path.join(luxconsole_rel, os.path.basename(self.luxconsole))
-        return luxconsole_rel
-
-    def __update_preview_from_pil_file(self, new_chunk_file_path):
-        img = Image.open(new_chunk_file_path)
-
-        img_current = self._open_preview()
-        img_current = ImageChops.blend(img_current, img, 1.0 / float(self.numAdd))
-        img_current.save(self.preview_file_path, "BMP")
-
-    def __update_preview_from_exr(self, new_chunk_file):
-        if self.preview_exr is None:
-            self.preview_exr = load_img(new_chunk_file)
-        else:
-            self.preview_exr = blend(self.preview_exr, load_img(new_chunk_file), 1.0 / float(self.numAdd))
-
-        img_current = self._open_preview()
-        img = self.preview_exr.to_pil()
-        img.save(self.preview_file_path, "BMP")
-
-    def __format_lux_render_cmd(self, scene_file):
-        env = LuxRenderEnvironment()
-        cmd_file = env.get_lux_console()
-        logger.debug("Luxconsole file name: " + str(cmd_file))
-        output_flm = "{}.flm".format(self.output_file)
-        cmd = '"{}" "{}" -R "{}" -o "{}" '.format(cmd_file, scene_file, output_flm, self.output_file)
-        logger.debug("Last flm cmd {}".format(cmd))
-        prev_path = os.getcwd()
-        os.chdir(os.path.dirname(self.main_scene_file))
-        exec_cmd(cmd)
-        os.chdir(prev_path)
-
-    def __generate_final_file(self):
-
-        if self.halttime > 0:
-            write_interval = int(self.halttime / 2)
-        else:
-            write_interval = 60
-
-        scene_src = regenerate_lux_file(self.scene_file_src, self.res_x, self.res_y, self.halttime, self.haltspp,
-                                        write_interval, [0, 1, 0, 1], self.output_format)
-        dir_name = os.path.dirname(self.main_scene_file)
-        with tempfile.NamedTemporaryFile(mode="w", suffix=".lxs", dir=dir_name, delete=False) as tmp_scene_file:
-            tmp_scene_file.write(scene_src)
-        self.__format_lux_render_cmd(tmp_scene_file.name)
-
-        os.remove(tmp_scene_file.name)
-
-    def __generate_final_flm(self):
-<<<<<<< HEAD
-=======
-        '''
-        Received flm files will be merged one by one with the result of task's test
-        in order to verify basic properties of the received .flms
-        returns list of wrong flms
-        '''
-        
-        # the file containing result of task test
-        test_result_flm = os.path.join(get_golem_path(), "save", str(self.header.task_id) + ".flm")
-        # output flm
->>>>>>> 3b400dd9
-        output_file_name = u"{}".format(self.output_file, self.output_format)
-        self.collected_file_names = OrderedDict(sorted(self.collected_file_names.items()))
-        files = " ".join(self.collected_file_names.values())
-        env = LuxRenderEnvironment()
-        lux_merger = env.get_lux_merger()
-        if lux_merger is not None:
-            cmd = "{} -o {}.flm {}".format(lux_merger, self.output_file, files)
-
-            logger.debug("Lux Merger cmd: {}".format(cmd))
-            exec_cmd(cmd)
-
-    def __generate_final_flm_advanced_verification(self):
-        # the file containing result of task test
-        test_result_flm = os.path.join(self.tmp_dir, str(self.header.task_id) + ".flm")
-        
-        shutil.copy(test_result_flm, self.output_file + ".flm")
-        logger.debug("Copying " + test_result_flm + " to " + self.output_file + ".flm")
-
+import logging
+import random
+import os
+import tempfile
+import subprocess
+import shutil
+from collections import OrderedDict
+from PIL import Image, ImageChops
+
+from golem.core.common import get_golem_path
+from golem.core.simpleexccmd import exec_cmd
+from golem.core.common import get_golem_path
+from golem.task.taskstate import SubtaskStatus
+from golem.environments.environment import Environment
+
+from gnr.renderingtaskstate import RendererDefaults, RendererInfo
+from gnr.renderingenvironment import LuxRenderEnvironment
+from gnr.renderingdirmanager import get_test_task_path, find_task_script, get_test_task_tmp_path
+from gnr.task.imgrepr import load_img, blend
+from gnr.task.gnrtask import GNROptions, check_subtask_id_wrapper
+from gnr.task.renderingtask import RenderingTask, RenderingTaskBuilder
+from gnr.task.scenefileeditor import regenerate_lux_file
+
+logger = logging.getLogger(__name__)
+
+def merge_flm_files(flm_to_verify_and_merge_filename, output_flm_filename):
+    p = subprocess.Popen(["luxmerger", output_flm_filename, flm_to_verify_and_merge_filename, "-o", output_flm_filename], stdout=subprocess.PIPE, stderr=subprocess.PIPE)
+    out, err = p.communicate()
+    
+    if("ERROR" in err):
+        return False
+    else:
+        return True
+
+
+class LuxRenderDefaults(RendererDefaults):
+    def __init__(self):
+        RendererDefaults.__init__(self)
+        self.output_format = "EXR"
+        self.main_program_file = find_task_script("luxtask.py")
+        self.min_subtasks = 1
+        self.max_subtasks = 100
+        self.default_subtasks = 5
+
+
+def build_lux_render_info(dialog, customizer):
+    defaults = LuxRenderDefaults()
+
+    renderer = RendererInfo("LuxRender", defaults, LuxRenderTaskBuilder, dialog, customizer, LuxRenderOptions)
+    renderer.output_formats = ["EXR", "PNG", "TGA"]
+    renderer.scene_file_ext = ["lxs"]
+    renderer.get_task_num_from_pixels = get_task_num_from_pixels
+    renderer.get_task_boarder = get_task_boarder
+
+    return renderer
+
+
+def get_task_boarder(start_task, end_task, total_tasks, res_x=300, res_y=200, num_subtasks=20):
+    boarder = []
+    for i in range(0, res_y):
+        boarder.append((0, i))
+        boarder.append((res_x - 1, i))
+    for i in range(0, res_x):
+        boarder.append((i, 0))
+        boarder.append((i, res_y - 1))
+    return boarder
+
+
+def get_task_num_from_pixels(p_x, p_y, total_tasks, res_x=300, res_y=200):
+    return 1
+
+
+class LuxRenderOptions(GNROptions):
+    def __init__(self):
+        self.environment = LuxRenderEnvironment()
+        self.halttime = 600
+        self.haltspp = 1
+        self.send_binaries = False
+        self.luxconsole = self.environment.get_lux_console()
+
+    def add_to_resources(self, resources):
+        if self.send_binaries and os.path.isfile(self.luxconsole):
+            resources.add(os.path.normpath(self.luxconsole))
+        return resources
+
+    def remove_from_resources(self, resources):
+        if self.send_binaries and os.path.normpath(self.luxconsole) in resources:
+            resources.remove(os.path.normpath(self.luxconsole))
+        return resources
+
+
+class LuxRenderTaskBuilder(RenderingTaskBuilder):
+    def build(self):
+        main_scene_dir = os.path.dirname(self.task_definition.main_scene_file)
+
+        lux_task = LuxTask(self.node_name,
+                           self.task_definition.task_id,
+                           main_scene_dir,
+                           self.task_definition.main_scene_file,
+                           self.task_definition.main_program_file,
+                           self._calculate_total(LuxRenderDefaults(), self.task_definition),
+                           self.task_definition.resolution[0],
+                           self.task_definition.resolution[1],
+                           os.path.splitext(os.path.basename(self.task_definition.output_file))[0],
+                           self.task_definition.output_file,
+                           self.task_definition.output_format,
+                           self.task_definition.full_task_timeout,
+                           self.task_definition.subtask_timeout,
+                           self.task_definition.resources,
+                           self.task_definition.estimated_memory,
+                           self.root_path,
+                           self.task_definition.renderer_options.halttime,
+                           self.task_definition.renderer_options.haltspp,
+                           self.task_definition.renderer_options.send_binaries,
+                           self.task_definition.renderer_options.luxconsole
+                           )
+
+        return self._set_verification_options(lux_task)
+
+
+class LuxTask(RenderingTask):
+
+    ################
+    # Task methods #
+    ################
+
+    def __init__(self,
+                 node_name,
+                 task_id,
+                 main_scene_dir,
+                 main_scene_file,
+                 main_program_file,
+                 total_tasks,
+                 res_x,
+                 res_y,
+                 outfilebasename,
+                 output_file,
+                 output_format,
+                 full_task_timeout,
+                 subtask_timeout,
+                 task_resources,
+                 estimated_memory,
+                 root_path,
+                 halttime,
+                 haltspp,
+                 own_binaries,
+                 luxconsole,
+                 return_address="",
+                 return_port=0,
+                 key_id=""):
+
+        RenderingTask.__init__(self, node_name, task_id, return_address, return_port, key_id,
+                               LuxRenderEnvironment.get_id(), full_task_timeout, subtask_timeout,
+                               main_program_file, task_resources, main_scene_dir, main_scene_file,
+                               total_tasks, res_x, res_y, outfilebasename, output_file, output_format,
+                               root_path, estimated_memory)
+
+        self.halttime = halttime
+        self.haltspp = haltspp
+        self.own_binaries = own_binaries
+        self.luxconsole = luxconsole
+
+        try:
+            with open(main_scene_file) as f:
+                self.scene_file_src = f.read()
+        except IOError as err:
+            logger.error("Wrong scene file: {}".format(err))
+            self.scene_file_src = ""
+
+        self.output_file, _ = os.path.splitext(self.output_file)
+        self.numAdd = 0
+
+        self.preview_exr = None
+        if self.own_binaries:
+            self.header.environment = Environment.get_id()
+
+    def query_extra_data(self, perf_index, num_cores=0, node_id=None, node_name=None):
+        if not self._accept_client(node_id):
+            logger.warning(" Client {} banned from this task ".format(node_name))
+            return None
+
+        start_task, end_task = self._get_next_task()
+        if start_task is None or end_task is None:
+            logger.error("Task already computed")
+            return None
+
+        working_directory = self._get_working_directory()
+        min_x = 0
+        max_x = 1
+        min_y = (start_task - 1) * (1.0 / float(self.total_tasks))
+        max_y = (end_task) * (1.0 / float(self.total_tasks))
+
+        if self.halttime > 0:
+            write_interval = int(self.halttime / 2)
+        else:
+            write_interval = 60
+        scene_src = regenerate_lux_file(self.scene_file_src, self.res_x, self.res_y, self.halttime, self.haltspp,
+                                        write_interval, [0, 1, 0, 1], "PNG")
+        scene_dir = os.path.dirname(self._get_scene_file_rel_path())
+
+        if self.own_binaries:
+            lux_console = self._get_lux_console_rel_path()
+        else:
+            lux_console = 'luxconsole.exe'
+
+        num_threads = max(num_cores, 1)
+
+        extra_data = {"path_root": self.main_scene_dir,
+                      "start_task": start_task,
+                      "end_task": end_task,
+                      "total_tasks": self.total_tasks,
+                      "outfilebasename": self.outfilebasename,
+                      "scene_file_src": scene_src,
+                      "scene_dir": scene_dir,
+                      "num_threads": num_threads,
+                      "own_binaries": self.own_binaries,
+                      "lux_console": lux_console
+                      }
+
+        hash = "{}".format(random.getrandbits(128))
+        self.subtasks_given[hash] = extra_data
+        self.subtasks_given[hash]['status'] = SubtaskStatus.starting
+        self.subtasks_given[hash]['perf'] = perf_index
+        self.subtasks_given[hash]['node_id'] = node_id
+
+        return self._new_compute_task_def(hash, extra_data, working_directory, perf_index)
+
+    def computation_finished(self, subtask_id, task_result, dir_manager=None, result_type=0):
+        tmp_dir = get_test_task_tmp_path(get_golem_path())
+        self.tmp_dir = tmp_dir
+        env = LuxRenderEnvironment()
+        lux_merger = env.get_lux_merger()
+        test_result_flm = os.path.join(tmp_dir, str(self.header.task_id) + ".flm")
+
+        tr_files = self.load_task_results(task_result, result_type, tmp_dir)
+        if len(task_result) > 0:
+            num_start = self.subtasks_given[subtask_id]['start_task']
+            self.subtasks_given[subtask_id]['status'] = SubtaskStatus.finished
+            for tr_file in tr_files:
+                _, ext = os.path.splitext(tr_file)
+                if ext == '.flm':
+                    self.collected_file_names[num_start] = tr_file
+                    self.num_tasks_received += 1
+                    self.counting_nodes[self.subtasks_given[subtask_id]['node_id']] = 1
+                    if self.advanceVerification and (lux_merger is not None):
+                        if not merge_flm_files(tr_file, test_result_flm):
+                            logger.info("Subtask " + str(subtask_id) + " rejected.")
+                            self._mark_subtask_failed(subtask_id)
+                        else:
+                            logger.info("Subtask " + str(subtask_id) + " successfuly verified.")
+                elif ext != '.log':
+                    self.subtasks_given[subtask_id]['previewFile'] = tr_file
+                    self._update_preview(tr_file, num_start)
+        else:
+            self._mark_subtask_failed(subtask_id)
+        if self.num_tasks_received == self.total_tasks:
+            if self.advanceVerification:
+                self.__generate_final_flm_advanced_verification()
+            else:
+                self.__generate_final_flm()
+            self.__generate_final_file()
+
+    ###################
+    # GNRTask methods #
+    ###################
+
+    def query_extra_data_for_test_task(self):
+        self.test_task_res_path = get_test_task_path(self.root_path)
+        logger.debug(self.test_task_res_path)
+        if not os.path.exists(self.test_task_res_path):
+            os.makedirs(self.test_task_res_path)
+
+        scene_src = regenerate_lux_file(self.scene_file_src, self.res_x, self.res_y, 1, 0, 1, [0, 1, 0, 1], "PNG")
+        working_directory = self._get_working_directory()
+        scene_dir = os.path.dirname(self._get_scene_file_rel_path())
+
+        if self.own_binaries:
+            lux_console = self._get_lux_console_rel_path()
+        else:
+            lux_console = 'luxconsole.exe'
+
+        extra_data = {
+            "path_root": self.main_scene_dir,
+            "start_task": 1,
+            "end_task": 1,
+            "total_tasks": 1,
+            "outfilebasename": self.header.task_id,
+            "scene_file_src": scene_src,
+            "scene_dir": scene_dir,
+            "num_threads": 1,
+            "own_binaries": self.own_binaries,
+            "lux_console": lux_console
+        }
+
+        hash = "{}".format(random.getrandbits(128))
+
+        return self._new_compute_task_def(hash, extra_data, working_directory, 0)
+
+    def _short_extra_data_repr(self, perf_index, extra_data):
+        return "start_task: {start_task}, outfilebasename: {outfilebasename}, " \
+               "scene_file_src: {scene_file_src}".format(**extra_data)
+
+    def _update_preview(self, new_chunk_file_path, chunk_num):
+        self.numAdd += 1
+        if new_chunk_file_path.endswith(".exr"):
+            self.__update_preview_from_exr(new_chunk_file_path)
+        else:
+            self.__update_preview_from_pil_file(new_chunk_file_path)
+
+    @check_subtask_id_wrapper
+    def _remove_from_preview(self, subtask_id):
+        preview_files = []
+        for subId, task in self.subtasks_given.iteritems():
+            if subId != subtask_id and task['status'] == 'Finished' and 'previewFile' in task:
+                preview_files.append(task['previewFile'])
+
+        self.preview_file_path = None
+        self.numAdd = 0
+        for f in preview_files:
+            self._update_preview(f, None)
+
+    def _get_lux_console_rel_path(self):
+        luxconsole_rel = os.path.relpath(os.path.dirname(self.luxconsole), os.path.dirname(self.main_scene_file))
+        luxconsole_rel = os.path.join(luxconsole_rel, os.path.basename(self.luxconsole))
+        return luxconsole_rel
+
+    def __update_preview_from_pil_file(self, new_chunk_file_path):
+        img = Image.open(new_chunk_file_path)
+
+        img_current = self._open_preview()
+        img_current = ImageChops.blend(img_current, img, 1.0 / float(self.numAdd))
+        img_current.save(self.preview_file_path, "BMP")
+
+    def __update_preview_from_exr(self, new_chunk_file):
+        if self.preview_exr is None:
+            self.preview_exr = load_img(new_chunk_file)
+        else:
+            self.preview_exr = blend(self.preview_exr, load_img(new_chunk_file), 1.0 / float(self.numAdd))
+
+        img_current = self._open_preview()
+        img = self.preview_exr.to_pil()
+        img.save(self.preview_file_path, "BMP")
+
+    def __format_lux_render_cmd(self, scene_file):
+        env = LuxRenderEnvironment()
+        cmd_file = env.get_lux_console()
+        logger.debug("Luxconsole file name: " + str(cmd_file))
+        output_flm = "{}.flm".format(self.output_file)
+        cmd = '"{}" "{}" -R "{}" -o "{}" '.format(cmd_file, scene_file, output_flm, self.output_file)
+        logger.debug("Last flm cmd {}".format(cmd))
+        prev_path = os.getcwd()
+        os.chdir(os.path.dirname(self.main_scene_file))
+        exec_cmd(cmd)
+        os.chdir(prev_path)
+
+    def __generate_final_file(self):
+
+        if self.halttime > 0:
+            write_interval = int(self.halttime / 2)
+        else:
+            write_interval = 60
+
+        scene_src = regenerate_lux_file(self.scene_file_src, self.res_x, self.res_y, self.halttime, self.haltspp,
+                                        write_interval, [0, 1, 0, 1], self.output_format)
+        dir_name = os.path.dirname(self.main_scene_file)
+        with tempfile.NamedTemporaryFile(mode="w", suffix=".lxs", dir=dir_name, delete=False) as tmp_scene_file:
+            tmp_scene_file.write(scene_src)
+        self.__format_lux_render_cmd(tmp_scene_file.name)
+
+        os.remove(tmp_scene_file.name)
+
+    def __generate_final_flm(self):
+        '''
+        Received flm files will be merged one by one with the result of task's test
+        in order to verify basic properties of the received .flms
+        returns list of wrong flms
+        '''
+        
+        # the file containing result of task test
+        test_result_flm = os.path.join(get_golem_path(), "save", str(self.header.task_id) + ".flm")
+        # output flm
+        output_file_name = u"{}".format(self.output_file, self.output_format)
+        self.collected_file_names = OrderedDict(sorted(self.collected_file_names.items()))
+        files = " ".join(self.collected_file_names.values())
+        env = LuxRenderEnvironment()
+        lux_merger = env.get_lux_merger()
+        if lux_merger is not None:
+            cmd = "{} -o {}.flm {}".format(lux_merger, self.output_file, files)
+
+            logger.debug("Lux Merger cmd: {}".format(cmd))
+            exec_cmd(cmd)
+
+    def __generate_final_flm_advanced_verification(self):
+        # the file containing result of task test
+        test_result_flm = os.path.join(self.tmp_dir, str(self.header.task_id) + ".flm")
+        
+        shutil.copy(test_result_flm, self.output_file + ".flm")
+        logger.debug("Copying " + test_result_flm + " to " + self.output_file + ".flm")
+