--- conflicted
+++ resolved
@@ -1,309 +1,303 @@
-from golem.task.taskbase import Task, TaskHeader, TaskBuilder, result_types, resource_types
-from golem.task.taskstate import SubtaskStatus
-from golem.resource.resource import prepare_delta_zip, TaskResourceHeader
-from golem.environments.environment import Environment
-from golem.network.p2p.node import Node
-from golem.core.compress import decompress
-from gnr.renderingdirmanager import get_tmp_path
-import os
-import logging
-import time
-import pickle
-
-logger = logging.getLogger(__name__)
-
-
-def check_subtask_id_wrapper(func):
-    def check_subtask_id(*args, **kwargs):
-        task = args[0]
-        subtask_id = args[1]
-        if subtask_id not in task.subtasks_given:
-            logger.error("This is not my subtask {}".format(subtask_id))
-            return False
-        return func(*args, **kwargs)
-
-    return check_subtask_id
-
-
-class GNRTaskBuilder(TaskBuilder):
-    def __init__(self, node_name, task_definition, root_path):
-        self.task_definition = task_definition
-        self.node_name = node_name
-        self.root_path = root_path
-
-    def build(self):
-        pass
-
-
-class GNRSubtask(object):
-    def __init__(self, subtask_id, start_chunk, end_chunk):
-        self.subtask_id = subtask_id
-        self.start_chunk = start_chunk
-        self.end_chunk = end_chunk
-
-
-class GNROptions(object):
-    def __init__(self):
-        self.environment = Environment()
-
-    def add_to_resources(self, resources):
-        return resources
-
-    def remove_from_resources(self, resources):
-        return resources
-
-
-class GNRTask(Task):
-
-    ################
-    # Task methods #
-    ################
-
-    def __init__(self, src_code, node_name, task_id, owner_address, owner_port, owner_key_id, environment,
-<<<<<<< HEAD
-                 ttl, subtask_ttl, resource_size, estimated_memory,
-                 docker_images=None):
-=======
-                 ttl, subtask_ttl, resource_size, estimated_memory, max_price):
->>>>>>> d657acd6
-        """ Create more specific task implementation
-        :param src_code:
-        :param node_name:
-        :param task_id:
-        :param owner_address:
-        :param owner_port:
-        :param owner_key_id:
-        :param environment:
-        :param ttl:
-        :param subtask_ttl:
-        :param resource_size:
-        :param estimated_memory:
-        :param float max_price: maximum price that this node may par for an hour of computation 
-        """
-        th = TaskHeader(node_name, task_id, owner_address, owner_port, owner_key_id, environment, Node(),
-<<<<<<< HEAD
-                        ttl, subtask_ttl, resource_size, estimated_memory,
-                        docker_images=docker_images)
-=======
-                        ttl, subtask_ttl, resource_size, estimated_memory, max_price=max_price)
->>>>>>> d657acd6
-        Task.__init__(self, th, src_code)
-
-        self.task_resources = set()
-
-        self.total_tasks = 0
-        self.last_task = 0
-
-        self.num_tasks_received = 0
-        self.subtasks_given = {}
-        self.num_failed_subtasks = 0
-
-        self.full_task_timeout = 2200
-        self.counting_nodes = {}
-
-        self.stdout = {}  # for each subtask keep information about stdout received from computing node
-        self.stderr = {}  # for each subtask keep information about stderr received from computing node
-        self.results = {}  # for each subtask keep information about files containing results
-
-        self.res_files = {}
-
-    def is_docker_task(self):
-        return self.header.docker_images is not None
-
-    def initialize(self, dir_manager):
-        pass
-
-    def needs_computation(self):
-        return (self.last_task != self.total_tasks) or (self.num_failed_subtasks > 0)
-
-    def finished_computation(self):
-        return self.num_tasks_received == self.total_tasks
-
-    def computation_failed(self, subtask_id):
-        self._mark_subtask_failed(subtask_id)
-
-    @check_subtask_id_wrapper
-    def verify_subtask(self, subtask_id):
-        return self.subtasks_given[subtask_id]['status'] == SubtaskStatus.finished
-
-    def verify_task(self):
-        return self.finished_computation()
-
-    def get_total_tasks(self):
-        return self.total_tasks
-
-    def get_active_tasks(self):
-        return self.last_task
-
-    def get_tasks_left(self):
-        return (self.total_tasks - self.last_task) + self.num_failed_subtasks
-
-    def restart(self):
-        self.num_tasks_received = 0
-        self.last_task = 0
-        self.subtasks_given.clear()
-
-        self.num_failed_subtasks = 0
-        self.header.last_checking = time.time()
-        self.header.ttl = self.full_task_timeout
-
-    @check_subtask_id_wrapper
-    def restart_subtask(self, subtask_id):
-        if subtask_id in self.subtasks_given:
-            if self.subtasks_given[subtask_id]['status'] == SubtaskStatus.starting:
-                self._mark_subtask_failed(subtask_id)
-            elif self.subtasks_given[subtask_id]['status'] == SubtaskStatus.finished:
-                self._mark_subtask_failed(subtask_id)
-                tasks = self.subtasks_given[subtask_id]['end_task'] - self.subtasks_given[subtask_id]['start_task'] + 1
-                self.num_tasks_received -= tasks
-
-    def abort(self):
-        pass
-
-    def get_progress(self):
-        return float(self.last_task) / self.total_tasks
-
-    def get_resources(self, task_id, resource_header, resource_type=0):
-        dir_name = self._get_resources_root_dir()
-        tmp_dir = self.__get_tmp_dir()
-        if resource_type == resource_types["zip"] and not os.path.exists(tmp_dir):
-            os.makedirs(tmp_dir)
-        if os.path.exists(dir_name):
-            if resource_type == resource_types["zip"]:
-                return prepare_delta_zip(dir_name, resource_header, tmp_dir, self.task_resources)
-            elif resource_type == resource_types["parts"]:
-                delta_header, parts = TaskResourceHeader.build_parts_header_delta_from_chosen(resource_header, dir_name,
-                                                                                              self.res_files)
-                return delta_header, parts
-
-        return None
-
-    def update_task_state(self, task_state):
-        pass
-
-    @check_subtask_id_wrapper
-    def get_trust_mod(self, subtask_id):
-        return 1.0
-
-    def add_resources(self, res_files):
-        self.res_files = res_files
-
-    @check_subtask_id_wrapper
-    def get_stderr(self, subtask_id):
-        err = self.stderr.get(subtask_id)
-        return self._interpret_log(err)
-
-    @check_subtask_id_wrapper
-    def get_stdout(self, subtask_id):
-        out = self.stdout.get(subtask_id)
-        return self._interpret_log(out)
-
-    @check_subtask_id_wrapper
-    def get_results(self, subtask_id):
-        return self.results.get(subtask_id, [])
-
-    #########################
-    # Specific task methods #
-    #########################
-
-    def interpret_task_results(self, subtask_id, task_results, result_type, tmp_dir):
-        """ Change received results into a list of image files, filter out ".log" files that should
-        represents stdout and stderr from computing machine.
-        :param subtask_id: id of a subtask for which results are received
-        :param task_results: it may be a list of files if result_type is equal to result_types["files"] or
-        it may be a pickled zip file containing all files if result_type is equal to result_types["data"]
-        :param result_type: a number from result_types, it may represents data format or files format
-        :param tmp_dir: directory where received files should be or where they should be saved
-        :return: list of files that don't have .log extension
-        """
-        self.stdout[subtask_id] = ""
-        self.stderr[subtask_id] = ""
-        tr_files = self.load_task_results(task_results, result_type, tmp_dir, subtask_id)
-        self.results[subtask_id] = self.filter_task_results(tr_files, subtask_id)
-
-    def query_extra_data_for_test_task(self):
-        return None  # Implement in derived methods
-
-    def load_task_results(self, task_result, result_type, tmp_dir, subtask_id):
-        """ Change results to a list of files. If result_type is equal to result_types["files"} this
-        function only return task_results without making any changes. If result_type is equal to
-        result_types["data"] tham task_result is unpickled and unzipped and files are saved in tmp_dir.
-        :param task_result: list of files of pickles ziped file with files
-        :param result_type: result_types element
-        :param tmp_dir: directory where files should be written if result_type is equal to result_types["data"]
-        :param str subtask_id:
-        :return:
-        """
-        if result_type == result_types['data']:
-            return [self._unpack_task_result(trp, tmp_dir) for trp in task_result]
-        elif result_type == result_types['files']:
-            return task_result
-        else:
-            logger.error("Task result type not supported {}".format(result_type))
-            self.stderr[subtask_id] = "[GOLEM] Task result {} not supported".format(result_type)
-            return []
-
-    def filter_task_results(self, task_results, subtask_id, log_ext=".log", err_log_ext=".err.log"):
-        """ From a list of files received in task_results, return only files that don't have extension
-        <log_ext> or <err_log_ext>. File with log_ext is saved as stdout for this subtask (only one file
-        is currently supported). File with err_log_ext is save as stderr for this subtask (only one file is
-        currently supported).
-        :param list task_results: list of files
-        :param str subtask_id: if of a given subtask
-        :param str log_ext: extension that stdout files have
-        :param str err_log_ext: extension that stderr files have
-        :return:
-        """
-        filtered_task_results = []
-        for tr in task_results:
-            if tr.endswith(err_log_ext):
-                self.stderr[subtask_id] = tr
-            elif tr.endswith(log_ext):
-                self.stdout[subtask_id] = tr
-            else:
-                filtered_task_results.append(tr)
-
-        return filtered_task_results
-
-    @check_subtask_id_wrapper
-    def should_accept(self, subtask_id):
-        if self.subtasks_given[subtask_id]['status'] != SubtaskStatus.starting:
-            return False
-        return True
-
-    @staticmethod
-    def _interpret_log(log):
-        if log is None:
-            return ""
-        if not os.path.isfile(log):
-            return log
-        try:
-            with open(log) as f:
-                res = f.read()
-            return res
-        except IOError as err:
-            logger.error("Can't read file {}: {}".format(f, err))
-            return ""
-
-    @check_subtask_id_wrapper
-    def _mark_subtask_failed(self, subtask_id):
-        self.subtasks_given[subtask_id]['status'] = SubtaskStatus.failure
-        self.counting_nodes[self.subtasks_given[subtask_id]['node_id']] = -1
-        self.num_failed_subtasks += 1
-
-    def _unpack_task_result(self, trp, tmp_dir):
-        tr = pickle.loads(trp)
-        with open(os.path.join(tmp_dir, tr[0]), "wb") as fh:
-            fh.write(decompress(tr[1]))
-        return os.path.join(tmp_dir, tr[0])
-
-    def _get_resources_root_dir(self):
-        prefix = os.path.commonprefix(self.task_resources)
-        return os.path.dirname(prefix)
-
-    def __get_tmp_dir(self):
-        tmp_dir = get_tmp_path(self.header.node_name, self.header.task_id,
-                               self.root_path)
-        if not os.path.exists(tmp_dir):
-            os.makedirs(tmp_dir)
-        return tmp_dir
+from golem.task.taskbase import Task, TaskHeader, TaskBuilder, result_types, resource_types
+from golem.task.taskstate import SubtaskStatus
+from golem.resource.resource import prepare_delta_zip, TaskResourceHeader
+from golem.environments.environment import Environment
+from golem.network.p2p.node import Node
+from golem.core.compress import decompress
+from gnr.renderingdirmanager import get_tmp_path
+import os
+import logging
+import time
+import pickle
+
+logger = logging.getLogger(__name__)
+
+
+def check_subtask_id_wrapper(func):
+    def check_subtask_id(*args, **kwargs):
+        task = args[0]
+        subtask_id = args[1]
+        if subtask_id not in task.subtasks_given:
+            logger.error("This is not my subtask {}".format(subtask_id))
+            return False
+        return func(*args, **kwargs)
+
+    return check_subtask_id
+
+
+class GNRTaskBuilder(TaskBuilder):
+    def __init__(self, node_name, task_definition, root_path):
+        self.task_definition = task_definition
+        self.node_name = node_name
+        self.root_path = root_path
+
+    def build(self):
+        pass
+
+
+class GNRSubtask(object):
+    def __init__(self, subtask_id, start_chunk, end_chunk):
+        self.subtask_id = subtask_id
+        self.start_chunk = start_chunk
+        self.end_chunk = end_chunk
+
+
+class GNROptions(object):
+    def __init__(self):
+        self.environment = Environment()
+
+    def add_to_resources(self, resources):
+        return resources
+
+    def remove_from_resources(self, resources):
+        return resources
+
+
+class GNRTask(Task):
+
+    ################
+    # Task methods #
+    ################
+
+    def __init__(self, src_code, node_name, task_id, owner_address, owner_port, owner_key_id, environment,
+                 ttl, subtask_ttl, resource_size, estimated_memory, max_price, docker_images=None):
+
+        """ Create more specific task implementation
+        :param src_code:
+        :param node_name:
+        :param task_id:
+        :param owner_address:
+        :param owner_port:
+        :param owner_key_id:
+        :param environment:
+        :param ttl:
+        :param subtask_ttl:
+        :param resource_size:
+        :param estimated_memory:
+        :param float max_price: maximum price that this node may par for an hour of computation
+        :param docker_images: docker image specification
+        """
+        th = TaskHeader(node_name, task_id, owner_address, owner_port, owner_key_id, environment, Node(),
+                        ttl, subtask_ttl, resource_size, estimated_memory, max_price=max_price,
+                        docker_images=docker_images)
+
+        Task.__init__(self, th, src_code)
+
+        self.task_resources = set()
+
+        self.total_tasks = 0
+        self.last_task = 0
+
+        self.num_tasks_received = 0
+        self.subtasks_given = {}
+        self.num_failed_subtasks = 0
+
+        self.full_task_timeout = 2200
+        self.counting_nodes = {}
+
+        self.stdout = {}  # for each subtask keep information about stdout received from computing node
+        self.stderr = {}  # for each subtask keep information about stderr received from computing node
+        self.results = {}  # for each subtask keep information about files containing results
+
+        self.res_files = {}
+
+    def is_docker_task(self):
+        return self.header.docker_images is not None
+
+    def initialize(self, dir_manager):
+        pass
+
+    def needs_computation(self):
+        return (self.last_task != self.total_tasks) or (self.num_failed_subtasks > 0)
+
+    def finished_computation(self):
+        return self.num_tasks_received == self.total_tasks
+
+    def computation_failed(self, subtask_id):
+        self._mark_subtask_failed(subtask_id)
+
+    @check_subtask_id_wrapper
+    def verify_subtask(self, subtask_id):
+        return self.subtasks_given[subtask_id]['status'] == SubtaskStatus.finished
+
+    def verify_task(self):
+        return self.finished_computation()
+
+    def get_total_tasks(self):
+        return self.total_tasks
+
+    def get_active_tasks(self):
+        return self.last_task
+
+    def get_tasks_left(self):
+        return (self.total_tasks - self.last_task) + self.num_failed_subtasks
+
+    def restart(self):
+        self.num_tasks_received = 0
+        self.last_task = 0
+        self.subtasks_given.clear()
+
+        self.num_failed_subtasks = 0
+        self.header.last_checking = time.time()
+        self.header.ttl = self.full_task_timeout
+
+    @check_subtask_id_wrapper
+    def restart_subtask(self, subtask_id):
+        if subtask_id in self.subtasks_given:
+            if self.subtasks_given[subtask_id]['status'] == SubtaskStatus.starting:
+                self._mark_subtask_failed(subtask_id)
+            elif self.subtasks_given[subtask_id]['status'] == SubtaskStatus.finished:
+                self._mark_subtask_failed(subtask_id)
+                tasks = self.subtasks_given[subtask_id]['end_task'] - self.subtasks_given[subtask_id]['start_task'] + 1
+                self.num_tasks_received -= tasks
+
+    def abort(self):
+        pass
+
+    def get_progress(self):
+        return float(self.last_task) / self.total_tasks
+
+    def get_resources(self, task_id, resource_header, resource_type=0):
+        dir_name = self._get_resources_root_dir()
+        tmp_dir = self.__get_tmp_dir()
+        if resource_type == resource_types["zip"] and not os.path.exists(tmp_dir):
+            os.makedirs(tmp_dir)
+        if os.path.exists(dir_name):
+            if resource_type == resource_types["zip"]:
+                return prepare_delta_zip(dir_name, resource_header, tmp_dir, self.task_resources)
+            elif resource_type == resource_types["parts"]:
+                delta_header, parts = TaskResourceHeader.build_parts_header_delta_from_chosen(resource_header, dir_name,
+                                                                                              self.res_files)
+                return delta_header, parts
+
+        return None
+
+    def update_task_state(self, task_state):
+        pass
+
+    @check_subtask_id_wrapper
+    def get_trust_mod(self, subtask_id):
+        return 1.0
+
+    def add_resources(self, res_files):
+        self.res_files = res_files
+
+    @check_subtask_id_wrapper
+    def get_stderr(self, subtask_id):
+        err = self.stderr.get(subtask_id)
+        return self._interpret_log(err)
+
+    @check_subtask_id_wrapper
+    def get_stdout(self, subtask_id):
+        out = self.stdout.get(subtask_id)
+        return self._interpret_log(out)
+
+    @check_subtask_id_wrapper
+    def get_results(self, subtask_id):
+        return self.results.get(subtask_id, [])
+
+    #########################
+    # Specific task methods #
+    #########################
+
+    def interpret_task_results(self, subtask_id, task_results, result_type, tmp_dir):
+        """ Change received results into a list of image files, filter out ".log" files that should
+        represents stdout and stderr from computing machine.
+        :param subtask_id: id of a subtask for which results are received
+        :param task_results: it may be a list of files if result_type is equal to result_types["files"] or
+        it may be a pickled zip file containing all files if result_type is equal to result_types["data"]
+        :param result_type: a number from result_types, it may represents data format or files format
+        :param tmp_dir: directory where received files should be or where they should be saved
+        :return: list of files that don't have .log extension
+        """
+        self.stdout[subtask_id] = ""
+        self.stderr[subtask_id] = ""
+        tr_files = self.load_task_results(task_results, result_type, tmp_dir, subtask_id)
+        self.results[subtask_id] = self.filter_task_results(tr_files, subtask_id)
+
+    def query_extra_data_for_test_task(self):
+        return None  # Implement in derived methods
+
+    def load_task_results(self, task_result, result_type, tmp_dir, subtask_id):
+        """ Change results to a list of files. If result_type is equal to result_types["files"} this
+        function only return task_results without making any changes. If result_type is equal to
+        result_types["data"] tham task_result is unpickled and unzipped and files are saved in tmp_dir.
+        :param task_result: list of files of pickles ziped file with files
+        :param result_type: result_types element
+        :param tmp_dir: directory where files should be written if result_type is equal to result_types["data"]
+        :param str subtask_id:
+        :return:
+        """
+        if result_type == result_types['data']:
+            return [self._unpack_task_result(trp, tmp_dir) for trp in task_result]
+        elif result_type == result_types['files']:
+            return task_result
+        else:
+            logger.error("Task result type not supported {}".format(result_type))
+            self.stderr[subtask_id] = "[GOLEM] Task result {} not supported".format(result_type)
+            return []
+
+    def filter_task_results(self, task_results, subtask_id, log_ext=".log", err_log_ext=".err.log"):
+        """ From a list of files received in task_results, return only files that don't have extension
+        <log_ext> or <err_log_ext>. File with log_ext is saved as stdout for this subtask (only one file
+        is currently supported). File with err_log_ext is save as stderr for this subtask (only one file is
+        currently supported).
+        :param list task_results: list of files
+        :param str subtask_id: if of a given subtask
+        :param str log_ext: extension that stdout files have
+        :param str err_log_ext: extension that stderr files have
+        :return:
+        """
+        filtered_task_results = []
+        for tr in task_results:
+            if tr.endswith(err_log_ext):
+                self.stderr[subtask_id] = tr
+            elif tr.endswith(log_ext):
+                self.stdout[subtask_id] = tr
+            else:
+                filtered_task_results.append(tr)
+
+        return filtered_task_results
+
+    @check_subtask_id_wrapper
+    def should_accept(self, subtask_id):
+        if self.subtasks_given[subtask_id]['status'] != SubtaskStatus.starting:
+            return False
+        return True
+
+    @staticmethod
+    def _interpret_log(log):
+        if log is None:
+            return ""
+        if not os.path.isfile(log):
+            return log
+        try:
+            with open(log) as f:
+                res = f.read()
+            return res
+        except IOError as err:
+            logger.error("Can't read file {}: {}".format(f, err))
+            return ""
+
+    @check_subtask_id_wrapper
+    def _mark_subtask_failed(self, subtask_id):
+        self.subtasks_given[subtask_id]['status'] = SubtaskStatus.failure
+        self.counting_nodes[self.subtasks_given[subtask_id]['node_id']] = -1
+        self.num_failed_subtasks += 1
+
+    def _unpack_task_result(self, trp, tmp_dir):
+        tr = pickle.loads(trp)
+        with open(os.path.join(tmp_dir, tr[0]), "wb") as fh:
+            fh.write(decompress(tr[1]))
+        return os.path.join(tmp_dir, tr[0])
+
+    def _get_resources_root_dir(self):
+        prefix = os.path.commonprefix(self.task_resources)
+        return os.path.dirname(prefix)
+
+    def __get_tmp_dir(self):
+        tmp_dir = get_tmp_path(self.header.node_name, self.header.task_id,
+                               self.root_path)
+        if not os.path.exists(tmp_dir):
+            os.makedirs(tmp_dir)
+        return tmp_dir