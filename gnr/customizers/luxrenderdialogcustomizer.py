import logging

from renderercustomizer import RendererCustomizer


logger = logging.getLogger(__name__)


class LuxRenderDialogCustomizer(RendererCustomizer):

    def get_task_name(self):
        return "LuxRender"

    def load_data(self):
        super(LuxRenderDialogCustomizer, self).load_data()
        self.gui.ui.haltTimeLineEdit.setText(u"{}".format(self.renderer_options.halttime))
        self.gui.ui.haltsppLineEdit.setText(u"{}".format(self.renderer_options.haltspp))

<<<<<<< HEAD
    def _change_renderer_options(self):
=======
    def _setup_connections(self):
        self.gui.ui.cancelButton.clicked.connect(self.gui.close)
        self.gui.ui.okButton.clicked.connect(lambda: self.__change_renderer_options())

    def __change_renderer_options(self):
>>>>>>> 9acfe3c6
        try:
            self.renderer_options.halttime = int(self.gui.ui.haltTimeLineEdit.text())
        except ValueError:
            logger.error("{} is not proper halttime value".format(self.gui.ui.haltTimeLineEdit.text()))
        try:
            self.renderer_options.haltspp = int(self.gui.ui.haltsppLineEdit.text())
        except ValueError:
<<<<<<< HEAD
            logger.error("{} in not proper haltspp value".format(self.gui.ui.haltsppLineEdit.text()))
=======
            logger.error("{} in not proper haltspp value".format(self.gui.ui.haltsppLineEdit.text()))

        self.renderer_options.environment = LuxRenderEnvironment()

        self.new_task_dialog.set_renderer_options(self.renderer_options)
        self.gui.window.close()

>>>>>>> 9acfe3c6
<|MERGE_RESOLUTION|>--- conflicted
+++ resolved
@@ -1,45 +1,27 @@
-import logging
-
-from renderercustomizer import RendererCustomizer
-
-
-logger = logging.getLogger(__name__)
-
-
-class LuxRenderDialogCustomizer(RendererCustomizer):
-
-    def get_task_name(self):
-        return "LuxRender"
-
-    def load_data(self):
-        super(LuxRenderDialogCustomizer, self).load_data()
-        self.gui.ui.haltTimeLineEdit.setText(u"{}".format(self.renderer_options.halttime))
-        self.gui.ui.haltsppLineEdit.setText(u"{}".format(self.renderer_options.haltspp))
-
-<<<<<<< HEAD
-    def _change_renderer_options(self):
-=======
-    def _setup_connections(self):
-        self.gui.ui.cancelButton.clicked.connect(self.gui.close)
-        self.gui.ui.okButton.clicked.connect(lambda: self.__change_renderer_options())
-
-    def __change_renderer_options(self):
->>>>>>> 9acfe3c6
-        try:
-            self.renderer_options.halttime = int(self.gui.ui.haltTimeLineEdit.text())
-        except ValueError:
-            logger.error("{} is not proper halttime value".format(self.gui.ui.haltTimeLineEdit.text()))
-        try:
-            self.renderer_options.haltspp = int(self.gui.ui.haltsppLineEdit.text())
-        except ValueError:
-<<<<<<< HEAD
-            logger.error("{} in not proper haltspp value".format(self.gui.ui.haltsppLineEdit.text()))
-=======
-            logger.error("{} in not proper haltspp value".format(self.gui.ui.haltsppLineEdit.text()))
-
-        self.renderer_options.environment = LuxRenderEnvironment()
-
-        self.new_task_dialog.set_renderer_options(self.renderer_options)
-        self.gui.window.close()
-
->>>>>>> 9acfe3c6
+import logging
+
+from renderercustomizer import RendererCustomizer
+
+
+logger = logging.getLogger(__name__)
+
+
+class LuxRenderDialogCustomizer(RendererCustomizer):
+
+    def get_task_name(self):
+        return "LuxRender"
+
+    def load_data(self):
+        super(LuxRenderDialogCustomizer, self).load_data()
+        self.gui.ui.haltTimeLineEdit.setText(u"{}".format(self.renderer_options.halttime))
+        self.gui.ui.haltsppLineEdit.setText(u"{}".format(self.renderer_options.haltspp))
+
+    def _change_renderer_options(self):
+        try:
+            self.renderer_options.halttime = int(self.gui.ui.haltTimeLineEdit.text())
+        except ValueError:
+            logger.error("{} is not proper halttime value".format(self.gui.ui.haltTimeLineEdit.text()))
+        try:
+            self.renderer_options.haltspp = int(self.gui.ui.haltsppLineEdit.text())
+        except ValueError:
+            logger.error("{} in not proper haltspp value".format(self.gui.ui.haltsppLineEdit.text()))