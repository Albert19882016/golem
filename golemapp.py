#!/usr/bin/env python
<<<<<<< HEAD
import os
=======
import platform
>>>>>>> 7d6ca2ff
import sys
import logging
from multiprocessing import freeze_support

import click
import humanize
import psutil
from cpuinfo import get_cpu_info
from ethereum import slogging

# Export pbr version for peewee_migrate user
os.environ["PBR_VERSION"] = '3.1.1'

<<<<<<< HEAD
# pylint: disable=wrong-import-position
import golem  # noqa
import golem.argsparser as argsparser  # noqa
from golem.appconfig import AppConfig  # noqa
from golem.clientconfigdescriptor import ClientConfigDescriptor, \
    ConfigApprover  # noqa
from golem.core.common import install_reactor  # noqa
from golem.core.simpleenv import get_local_datadir  # noqa
from golem.core.variables import PROTOCOL_CONST  # noqa
from golem.node import Node  # noqa
=======
logger = logging.getLogger('golemapp')  # using __name__ gives '__main__' here

>>>>>>> 7d6ca2ff

# Monkey patch for ethereum.slogging.
# SLogger aggressively mess up with python looger.
# This patch is to settle down this.
# It should be done before any SLogger is created.
orig_getLogger = slogging.SManager.getLogger


def monkey_patched_getLogger(*args, **kwargs):
    orig_class = logging.getLoggerClass()
    result = orig_getLogger(*args, **kwargs)
    logging.setLoggerClass(orig_class)
    return result


slogging.SManager.getLogger = monkey_patched_getLogger


@click.command()
@click.option('--payments/--nopayments', default=True)
@click.option('--monitor/--nomonitor', default=True)
@click.option('--datadir', '-d',
              default=get_local_datadir('default'),
              type=click.Path(
                  file_okay=False,
                  writable=True
              ))
@click.option('--protocol_id', type=click.INT,
              callback=PROTOCOL_CONST.patch_protocol_id,
              is_eager=True,
              expose_value=False,
              help="Golem nodes will connect "
                   "only inside sub-network with "
                   "a given protocol id")
@click.option('--node-address', '-a', multiple=False, type=click.STRING,
              callback=argsparser.parse_node_addr, metavar="<host>",
              help="Network address to use for this node")
@click.option('--rpc-address', '-r', multiple=False,
              callback=argsparser.parse_rpc_address, metavar="<host>:<port>",
              help="RPC server address to use")
@click.option('--peer', '-p', multiple=True,
              callback=argsparser.parse_peer, metavar="<host>:<port>",
              help="Connect with given peer")
@click.option('--start-geth', is_flag=True, default=False, is_eager=True,
              help="Start local geth node")
@click.option('--start-geth-port', default=None, type=int,
              callback=argsparser.enforce_start_geth_used, metavar="<port>",
              help="Port number to be used by locally started geth node")
@click.option('--geth-address', default=None, metavar="http://<host>:<port>",
              callback=argsparser.parse_http_addr,
              help="Connect with given geth node")
@click.option('--version', '-v', is_flag=True, default=False,
              help="Show Golem version information")
# Python flags, needed by crossbar (package only)
@click.option('-m', nargs=1, default=None)
@click.option('--node', expose_value=False)
@click.option('--klass', expose_value=False)
@click.option('-u', is_flag=True, default=False, expose_value=False)
# Multiprocessing option (ignored)
@click.option('--multiprocessing-fork', nargs=1, expose_value=False)
# Crossbar arguments (package only)
@click.option('--cbdir', expose_value=False)
@click.option('--worker', expose_value=False)
@click.option('--type', expose_value=False)
@click.option('--realm', expose_value=False)
@click.option('--loglevel', default=None,
              type=click.Choice([
                  'CRITICAL',
                  'ERROR',
                  'WARNING',
                  'INFO',
                  'DEBUG',
              ]),
              help="Change level for all loggers and handlers")
@click.option('--title', expose_value=False)
def start(payments, monitor, datadir, node_address, rpc_address, peer,
          start_geth, start_geth_port, geth_address, version, m, loglevel):
    freeze_support()
    delete_reactor()

    if version:
        print("GOLEM version: {}".format(golem.__version__))
        return 0

    # Workarounds for pyinstaller executable
    sys.modules['win32com.gen_py.os'] = None
    sys.modules['win32com.gen_py.pywintypes'] = None
    sys.modules['win32com.gen_py.pythoncom'] = None

    config_desc = ClientConfigDescriptor()
    config_desc.init_from_app_config(AppConfig.load_config(datadir))
    config_desc = ConfigApprover(config_desc).approve()

    if rpc_address:
        config_desc.rpc_address = rpc_address.address
        config_desc.rpc_port = rpc_address.port
    if node_address:
        config_desc.node_address = node_address
    # Crossbar
    if m == 'crossbar.worker.process':
        start_crossbar_worker(m)
    # Golem headless
    else:
        from golem.core.common import config_logging
        config_logging(datadir=datadir, loglevel=loglevel)
        install_reactor()
        log_golem_version()
        log_platform_info()

        node = Node(
            datadir=datadir,
            config_desc=config_desc,
            transaction_system=payments,
            peers=peer,
            use_monitor=monitor,
            start_geth=start_geth,
            start_geth_port=start_geth_port,
            geth_address=geth_address)

        node.start()


def delete_reactor():
    if 'twisted.internet.reactor' in sys.modules:
        del sys.modules['twisted.internet.reactor']


def start_crossbar_worker(module):
    idx = sys.argv.index('-m')
    sys.argv.pop(idx)
    sys.argv.pop(idx)

    if '-u' in sys.argv:
        # ignore; unbuffered mode causes issues on Windows
        sys.argv.remove('-u')

    import importlib
    module = importlib.import_module(module)
    module.run()


def log_golem_version():
    # initial version info
    import golem_messages
    from golem.core.variables import PROTOCOL_CONST

    logger.info("GOLEM Version: %s", golem.__version__)
    logger.info("Protocol Version: %s", PROTOCOL_CONST.ID)
    logger.info("golem_messages Version: %s", golem_messages.__version__)


def log_platform_info():
    # platform
    logger.info("system: %s, release: %s, version: %s, machine: %s",
                platform.system(), platform.release(), platform.version(),
                platform.machine())

    # cpu
    cpuinfo = get_cpu_info()
    logger.info("cpu: %s %s, %s cores",
                cpuinfo['vendor_id'], cpuinfo['brand'], cpuinfo['count'])

    # ram
    meminfo = psutil.virtual_memory()
    swapinfo = psutil.swap_memory()
    logger.info("memory: %s, swap: %s",
                humanize.naturalsize(meminfo.total, binary=True),
                humanize.naturalsize(swapinfo.total, binary=True))


if __name__ == '__main__':
    start()<|MERGE_RESOLUTION|>--- conflicted
+++ resolved
@@ -1,9 +1,6 @@
 #!/usr/bin/env python
-<<<<<<< HEAD
 import os
-=======
 import platform
->>>>>>> 7d6ca2ff
 import sys
 import logging
 from multiprocessing import freeze_support
@@ -17,7 +14,6 @@
 # Export pbr version for peewee_migrate user
 os.environ["PBR_VERSION"] = '3.1.1'
 
-<<<<<<< HEAD
 # pylint: disable=wrong-import-position
 import golem  # noqa
 import golem.argsparser as argsparser  # noqa
@@ -28,10 +24,8 @@
 from golem.core.simpleenv import get_local_datadir  # noqa
 from golem.core.variables import PROTOCOL_CONST  # noqa
 from golem.node import Node  # noqa
-=======
+
 logger = logging.getLogger('golemapp')  # using __name__ gives '__main__' here
-
->>>>>>> 7d6ca2ff
 
 # Monkey patch for ethereum.slogging.
 # SLogger aggressively mess up with python looger.
